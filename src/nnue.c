--- conflicted
+++ resolved
@@ -326,10 +326,7 @@
     sum = _mm_add_epi32(sum, _mm_shufflelo_epi16(sum, 0xE));
     output[i] = _mm_cvtsi128_si32(sum) + biases[i];
 
-<<<<<<< HEAD
-#elif defined(USE_NEON) && !defined(NNUE_NOINT8)
-=======
-#elif defined(USE_SSE2)
+#elif defined(USE_SSE2) && !defined(NNUE_NOINT8)
     __m128i sum_lo = _mm_cvtsi32_si128(biases[i]);
     __m128i sum_hi = kZeros;
     __m128i *row = (__m128i *)(&weights[offset]);
@@ -353,7 +350,7 @@
     sum = _mm_add_epi32(sum, sum_second_32);
     output[i] = _mm_cvtsi128_si32(sum);
 
-#elif defined(USE_MMX)
+#elif defined(USE_MMX) && !defined(NNUE_NOINT8)
     __m64 sum_lo = _mm_cvtsi32_si64(biases[i]);
     __m64 sum_hi = kZeros;
     __m64 *row = (__m64 *)&weights[offset];
@@ -374,8 +371,7 @@
     sum = _mm_add_pi32(sum, _mm_unpackhi_pi32(sum, sum));
     output[i] = _mm_cvtsi64_si32(sum);
 
-#elif defined(USE_NEON)
->>>>>>> 1372fc2c
+#elif defined(USE_NEON) && !defined(NNUE_NOINT8)
     int32x4_t sum = {biases[i]};
     int8x8_t *row = (int8x8_t *)&weights[offset];
     for (unsigned j = 0; j < kNumChunks; j++) {
@@ -694,11 +690,7 @@
   const unsigned kNumChunks = kHalfDimensions / kSimdWidth;
   const __m256i kZero = _mm256_setzero_si256();
 
-<<<<<<< HEAD
-#elif defined(USE_SSSE3) && !defined(NNUE_NOINT8)
-=======
-#elif defined(USE_SSE2)
->>>>>>> 1372fc2c
+#elif defined(USE_SSE2) && !defined(NNUE_NOINT8)
   const unsigned kNumChunks = kHalfDimensions / kSimdWidth;
 
 #ifdef USE_SSE41
@@ -706,18 +698,15 @@
 #else
   const __m128i k0x80s = _mm_set1_epi8(-128);
 #endif
-<<<<<<< HEAD
+
 #elif defined(USE_SSE2) && defined(NNUE_NOINT8)
 //  const unsigned kNumChunks = kHalfDimensions / (kSimdWidth / 2);
-#elif defined(USE_NEON) && !defined(NNUE_NOINT8)
-=======
-
-#elif defined(USE_MMX)
+
+#elif defined(USE_MMX) && !defined(NNUE_NOINT8)
   const unsigned kNumChunks = kHalfDimensions / kSimdWidth;
   const __m64 k0x80s = _mm_set1_pi8(-128);
 
-#elif defined(USE_NEON)
->>>>>>> 1372fc2c
+#elif defined(USE_NEON) && !defined(NNUE_NOINT8)
   const unsigned kNumChunks = kHalfDimensions / (kSimdWidth / 2);
   const int8x8_t kZero = {0};
 #endif
@@ -737,11 +726,7 @@
           _mm256_packs_epi16(sum0, sum1), kZero), 0xd8));
     }
 
-<<<<<<< HEAD
 #elif defined(USE_SSE2) && !defined(NNUE_NOINT8)
-=======
-#elif defined(USE_SSE2)
->>>>>>> 1372fc2c
     __m128i *out = (__m128i *)(&output[offset]);
     for (unsigned i = 0; i < kNumChunks; i++) {
       __m128i sum0 = _mm_load_si128(&((__m128i *)(&
@@ -759,10 +744,7 @@
       );
     }
 
-<<<<<<< HEAD
-#elif defined(USE_NEON) && !defined(NNUE_NOINT8)
-=======
-#elif defined(USE_MMX)
+#elif defined(USE_MMX) && !defined(NNUE_NOINT8)
     __m64 *out = (__m64 *)(&output[offset]);
     for (unsigned j = 0; j < kNumChunks; j++) {
       __m64 sum0 = ((__m64 *)((*accumulation)[perspectives[p]]))[j * 2 + 0];
@@ -771,8 +753,7 @@
       out[j] = _mm_subs_pi8(_mm_adds_pi8(packedbytes, k0x80s), k0x80s);
     }
 
-#elif defined(USE_NEON)
->>>>>>> 1372fc2c
+#elif defined(USE_NEON) && !defined(NNUE_NOINT8)
     int8x8_t *out = (int8x8_t *)(&output[offset]);
     for (unsigned i = 0; i < kNumChunks; i++) {
       int16x8_t sum = ((int16x8_t *)((*accumulation)[perspectives[p]]))[i];
