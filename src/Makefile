# Stockfish, a UCI chess playing engine derived from Glaurung 2.1
# Copyright (C) 2004-2008 Tord Romstad (Glaurung author)
# Copyright (C) 2008-2015 Marco Costalba, Joona Kiiski, Tord Romstad
# Copyright (C) 2015-2016 Marco Costalba, Joona Kiiski, Gary Linscott, Tord Romstad
#
# Stockfish is free software: you can redistribute it and/or modify
# it under the terms of the GNU General Public License as published by
# the Free Software Foundation, either version 3 of the License, or
# (at your option) any later version.
#
# Stockfish is distributed in the hope that it will be useful,
# but WITHOUT ANY WARRANTY; without even the implied warranty of
# MERCHANTABILITY or FITNESS FOR A PARTICULAR PURPOSE.  See the
# GNU General Public License for more details.
#
# You should have received a copy of the GNU General Public License
# along with this program.  If not, see <http://www.gnu.org/licenses/>.


### ==========================================================================
### Section 1. General Configuration
### ==========================================================================

### Establish the operating system name
KERNEL = $(shell uname -s)
ifeq ($(KERNEL),Linux)
	OS = $(shell uname -o)
endif

### Executable name
EXE = cfish

### Installation dir definitions
PREFIX = /usr/local
BINDIR = $(PREFIX)/bin

### Built-in benchmark for pgo-builds
PGOBENCH = ./$(EXE) bench 16 1 12

### Object files
OBJS = benchmark.o bitbase.o bitboard.o endgame.o evaluate.o main.o \
	material.o misc.o movegen.o movepick.o pawns.o position.o psqt.o \
	search.o tbprobe.o thread.o timeman.o tt.o uci.o ucioption.o \
        settings.o polybook.o

### ==========================================================================
### Section 2. High-level Configuration
### ==========================================================================
#
# flag                --- Comp switch --- Description
# ----------------------------------------------------------------------------
#
# debug = yes/no      --- -DNDEBUG         --- Enable/Disable debug mode
# optimize = yes/no   --- (-O3/-fast etc.) --- Enable/Disable optimizations
# arch = (name)       --- (-arch)          --- Target architecture
# bits = 64/32        --- -DIS_64BIT       --- 64-/32-bit operating system
# prefetch = yes/no   --- -DUSE_PREFETCH   --- Use prefetch asm-instruction
# popcnt = yes/no     --- -DUSE_POPCNT     --- Use popcnt asm-instruction
# sse = yes/no        --- -msse            --- Use Intel Streaming SIMD Extensions
# pext = yes/no       --- -DUSE_PEXT       --- Use pext x86_64 asm-instruction
# native = yes/no     --- -march=native    --- Optimize for local CPU
# numa = yes/no       --- -DNUMA           --- Enable NUMA support
# lto = yes/no        --- -flto            --- Enable link-time optimization
#
# Note that Makefile is space sensitive, so when adding new architectures
# or modifying existing flags, you have to make sure there are no extra spaces
# at the end of the line for flag values.

### 2.1. General and architecture defaults
debug = no
optimize = yes
arch = x86_64
bits = 64
prefetch = yes
popcnt = yes
sse = yes
pext = no
native = yes
numa = no
lto = no
extra = no

### 2.2 Architecture specific

ifeq ($(ARCH),general-32)
	arch = any
	bits = 32
	prefetch = no
	sse = no
	popcnt = no
endif

ifeq ($(ARCH),x86-32-old)
	arch = i386
	bits = 32
	prefetch = no
	sse = no
	popcnt = no
endif

ifeq ($(ARCH),x86-32)
	arch = i386
	bits = 32
	popcnt = no
endif

ifeq ($(ARCH),general-64)
	arch = any
	prefetch = no
	sse = no
	popcnt = no
endif

ifeq ($(ARCH),x86-64)
	arch = x86_64
	popcnt = no
endif

ifeq ($(ARCH),x86-64-modern)
	arch = x86_64
endif

ifeq ($(ARCH),x86-64-bmi2)
	arch = x86_64
	pext = yes
endif

ifeq ($(ARCH),armv7)
	arch = armv7
	bits = 32
	prefetch = yes
	sse = no
	popcnt = no
endif

ifeq ($(ARCH),ppc-32)
	arch = ppc
	bits = 32
	prefetch = no
	sse = no
	popcnt = no
endif

ifeq ($(ARCH),ppc-64)
	arch = ppc64
	prefetch = no
	sse = no
	popcnt = no
endif


### ==========================================================================
### Section 3. Low-level configuration
### ==========================================================================

### 3.1 Selecting compiler (default = gcc)

CFLAGS += -Wall -std=c11 $(EXTRACFLAGS)
DEPENDFLAGS += -std=c11
LDFLAGS += $(EXTRALDFLAGS) -lm

ifeq ($(COMP),)
	COMP=gcc
endif

ifeq ($(COMP),gcc)
	comp=gcc
	CC=gcc
<<<<<<< HEAD
	CFLAGS += -pedantic -Wextra -Wshadow 
=======
	CFLAGS += -pedantic -Wextra -Wshadow
>>>>>>> 6c6d8f9f
	ifeq ($(ARCH),armv7)
	CFLAGS += -mcpu=native -mfloat-abi=hard -mfpu=neon-fp-armv8 -mneon-for-64bits -mtune=native
		ifeq ($(OS),Android)
			CFLAGS += -m$(bits)
			LDFLAGS += -m$(bits)
		endif
	else
		CFLAGS += -m$(bits)
		LDFLAGS += -m$(bits)
	endif

	ifneq ($(KERNEL),Darwin)
		LDFLAGS += -Wl,--no-as-needed
	endif

	ifneq ($(KERNEL),$(filter $(KERNEL),Linux Darwin Haiku))
		CFLAGS += -Wno-pedantic-ms-format
	endif
endif

ifeq ($(COMP),mingw)
	comp=mingw
	CFLAGS += -pedantic -Wextra -Wshadow  -m$(bits)
	LDFLAGS += -m$(bits)
	ifeq ($(KERNEL),Linux)
		ifeq ($(bits),64)
#			ifeq ($(shell which x86_64-w64-mingw32-cc-posix),)
				CC=x86_64-w64-mingw32-gcc
#			else
#				CC=x86_64-w64-mingw32-cc-posix
#			endif
		else
			ifeq ($(shell which i686-w64-mingw32-cc-posix),)
				CC=i686-w64-mingw32-cc
			else
				CC=i686-w64-mingw32-cc-posix
			endif
		endif
	else
		CC=gcc
	endif
endif

ifeq ($(COMP),icc)
	comp=icc
	CC=icpc
	CFLAGS += -diag-disable 1476,10120 -Wcheck -Wabi -Wdeprecated -strict-ansi
endif

ifeq ($(COMP),clang)
	comp=clang
	CC=clang
	CFLAGS += -pedantic -Wextra -Wshadow -Wno-missing-braces -Wno-missing-field-initializers -Wno-unknown-attributes
	ifeq ($(ARCH),armv7)
	CFLAGS += -mcpu=mative -mfloat-abi=hard -mfpu=neon-fp-armv8 -mneon-for-64bits -mtune=native
		ifeq ($(OS),Android)
			CFLAGS += -m$(bits)
			LDFLAGS += -m$(bits)
		endif
	else
		CFLAGS += -m$(bits)
		LDFLAGS += -m$(bits)
	endif

	ifeq ($(KERNEL),Darwin)
		CFLAGS +=
		DEPENDFLAGS +=
	endif
endif

ifneq ($(COMP),mingw)
ifeq ($(KERNEL),$(filter $(KERNEL),Linux Darwin Haiku))
	CFLAGS += -D_POSIX_C_SOURCE=199506L
endif
endif

ifeq ($(comp),icc)
	profile_make = icc-profile-make
	profile_use = icc-profile-use
else
ifeq ($(comp),clang)
	profile_make = clang-profile-make
	profile_use = clang-profile-use
else
	profile_make = gcc-profile-make
	profile_use = gcc-profile-use
endif
endif

ifeq ($(KERNEL),Darwin)
	CFLAGS += -arch $(arch) -mmacosx-version-min=10.9
	LDFLAGS += -arch $(arch) -mmacosx-version-min=10.9
endif

### Travis CI script uses COMPILER to overwrite CC
ifdef COMPILER
	COMPCC=$(COMPILER)
endif

### Allow overwriting CC from command line
ifdef COMPCC
	CC=$(COMPCC)
endif

### On mingw use Windows threads, otherwise POSIX
ifneq ($(comp),mingw)
	# On Android Bionic's C library comes with its own pthread implementation bundled in
	ifneq ($(arch),armv7)
		# Haiku has pthreads in its libroot, so only link it in on other platforms
		ifneq ($(KERNEL),Haiku)
			LDFLAGS += -lpthread
		endif
	endif
endif

### 3.2 Debugging
ifeq ($(debug),no)
	CFLAGS += -DNDEBUG
else
	CFLAGS += -g
endif

### 3.3 Optimization
ifeq ($(optimize),yes)

	CFLAGS += -O3

	ifeq ($(comp),$(filter $(comp),gcc mingw))
		ifeq ($(extra),yes)
			CFLAGS += -fira-loop-pressure -fconserve-stack -fmodulo-sched -fmodulo-sched-allow-regmoves -fsched-pressure -flimit-function-alignment
		endif

		ifeq ($(OS),Android)
			CFLAGS += -fno-gcse -mthumb -march=armv7-a -mfloat-abi=softfp
		endif
	endif

	ifeq ($(comp),$(filter $(comp),gcc clang icc))
		ifeq ($(KERNEL),Darwin)
			CFLAGS += -mdynamic-no-pic
		endif
	endif
endif

### 3.4 Bits
ifeq ($(bits),64)
	CFLAGS += -DIS_64BIT
endif

### 3.5 prefetch
ifeq ($(prefetch),yes)
	ifeq ($(sse),yes)
		CFLAGS += -msse
		DEPENDFLAGS += -msse
	endif
else
	CFLAGS += -DNO_PREFETCH
endif

### 3.6 popcnt
ifeq ($(popcnt),yes)
	ifeq ($(comp),icc)
		CFLAGS += -msse3 -DUSE_POPCNT
	else
		CFLAGS += -msse3 -mpopcnt -DUSE_POPCNT
	endif
endif

### 3.7 pext
ifeq ($(pext),yes)
	CFLAGS += -DUSE_PEXT
	ifeq ($(comp),$(filter $(comp),gcc clang mingw))
		CFLAGS += -mbmi2
	endif
endif

### native
ifeq ($(native),yes)
	CFLAGS += -march=native
endif

### numa
ifeq ($(numa),yes)
	CFLAGS += -DNUMA
        ifeq ($(KERNEL),Linux)
        ifneq ($(comp),mingw)
		LDFLAGS += -lnuma
        endif
        endif
endif

### 3.8 Link Time Optimization, it works since gcc 4.5 but not on mingw under Windows.
### This is a mix of compile and link time options because the lto link phase
### needs access to the optimization flags.
ifeq ($(lto),yes)
ifeq ($(optimize),yes)
ifeq ($(debug),no)
	ifeq ($(comp),$(filter $(comp),gcc clang mingw))
		CFLAGS += -flto
		LDFLAGS += $(CFLAGS)
	endif
endif
endif
endif

### 3.9 Android 5 can only run position independent executables. Note that this
### breaks Android 4.0 and earlier.
ifeq ($(arch),armv7)
	CFLAGS += -fPIE
	LDFLAGS += -fPIE -pie
endif


### ==========================================================================
### Section 4. Public targets
### ==========================================================================

help:
	@echo ""
	@echo "To compile Cfish, type: "
	@echo ""
	@echo "make target ARCH=arch [COMP=compiler] [COMPCC=cc]"
	@echo ""
	@echo "Supported targets:"
	@echo ""
	@echo "build                   > Standard build"
	@echo "profile-build           > PGO build"
	@echo "strip                   > Strip executable"
	@echo "install                 > Install executable"
	@echo "clean                   > Clean up"
	@echo ""
	@echo "Supported archs:"
	@echo ""
	@echo "x86-64                  > x86 64-bit"
	@echo "x86-64-modern           > x86 64-bit with popcnt support"
	@echo "x86-64-bmi2             > x86 64-bit with pext support"
	@echo "x86-32                  > x86 32-bit with SSE support"
	@echo "x86-32-old              > x86 32-bit fall back for old hardware"
	@echo "ppc-64                  > PPC 64-bit"
	@echo "ppc-32                  > PPC 32-bit"
	@echo "armv7                   > ARMv7 32-bit"
	@echo "general-64              > unspecified 64-bit"
	@echo "general-32              > unspecified 32-bit"
	@echo ""
	@echo "Supported compilers:"
	@echo ""
	@echo "gcc                     > Gnu compiler (default)"
	@echo "mingw                   > Gnu compiler with MinGW under Windows"
	@echo "clang                   > LLVM Clang compiler"
	@echo "icc                     > Intel compiler"
	@echo ""
	@echo "Simple examples. If you don't know what to do, you likely want to run: "
	@echo ""
	@echo "make build ARCH=x86-64    (This is for 64-bit systems)"
	@echo "make build ARCH=x86-32    (This is for 32-bit systems)"
	@echo ""
	@echo "Advanced examples, for experienced users: "
	@echo ""
	@echo "make build ARCH=x86-64 COMP=clang"
	@echo "make profile-build ARCH=x86-64-modern COMP=gcc COMPCC=gcc-4.8"
	@echo ""

.PHONY: help build profile-build strip install clean objclean profileclean \
        config-sanity icc-profile-use icc-profile-make gcc-profile-use \
        gcc-profile-make clang-profile-use clang-profile-make

build: config-sanity
	$(MAKE) ARCH=$(ARCH) COMP=$(COMP) all

profile-build: config-sanity objclean profileclean
	@echo ""
	@echo "Step 1/4. Building instrumented executable ..."
	$(MAKE) ARCH=$(ARCH) COMP=$(COMP) $(profile_make)
	@echo ""
	@echo "Step 2/4. Running benchmark for pgo-build ..."
	$(PGOBENCH) > /dev/null
	@echo ""
	@echo "Step 3/4. Building optimized executable ..."
	$(MAKE) ARCH=$(ARCH) COMP=$(COMP) objclean
	$(MAKE) ARCH=$(ARCH) COMP=$(COMP) $(profile_use)
	@echo ""
	@echo "Step 4/4. NOT deleting profile data ..."
#	$(MAKE) ARCH=$(ARCH) COMP=$(COMP) profileclean

strip:
	strip $(EXE)

install:
	-mkdir -p -m 755 $(BINDIR)
	-cp $(EXE) $(BINDIR)
	-strip $(BINDIR)/$(EXE)

clean: objclean profileclean
	@rm -f .depend core

objclean:
	@rm -f $(EXE) $(EXE).exe *.o

profileclean:
	@rm -rf profdir
	@rm -f bench.txt *.gcda *.gcno
	@rm -f cfish.profdata *.profraw

default:
	help

### ==========================================================================
### Section 5. Private targets
### ==========================================================================

all: $(EXE) .depend

config-sanity:
	@echo ""
	@echo "Config:"
	@echo "debug: '$(debug)'"
	@echo "optimize: '$(optimize)'"
	@echo "arch: '$(arch)'"
	@echo "bits: '$(bits)'"
	@echo "prefetch: '$(prefetch)'"
	@echo "popcnt: '$(popcnt)'"
	@echo "sse: '$(sse)'"
	@echo "pext: '$(pext)'"
	@echo ""
	@echo "Flags:"
	@echo "CC: $(CC)"
	@echo "CFLAGS: $(CFLAGS)"
	@echo "LDFLAGS: $(LDFLAGS)"
	@echo ""
	@echo "Testing config sanity. If this fails, try 'make help' ..."
	@echo ""
	@test "$(debug)" = "yes" || test "$(debug)" = "no"
	@test "$(optimize)" = "yes" || test "$(optimize)" = "no"
	@test "$(arch)" = "any" || test "$(arch)" = "x86_64" || test "$(arch)" = "i386" || \
	 test "$(arch)" = "ppc64" || test "$(arch)" = "ppc" || test "$(arch)" = "armv7"
	@test "$(bits)" = "32" || test "$(bits)" = "64"
	@test "$(prefetch)" = "yes" || test "$(prefetch)" = "no"
	@test "$(popcnt)" = "yes" || test "$(popcnt)" = "no"
	@test "$(sse)" = "yes" || test "$(sse)" = "no"
	@test "$(pext)" = "yes" || test "$(pext)" = "no"
	@test "$(lto)" = "yes" || test "$(lto)" = "no"
	@test "$(comp)" = "gcc" || test "$(comp)" = "icc" || test "$(comp)" = "mingw" || test "$(comp)" = "clang"

$(EXE): $(OBJS)
	$(CC) -o $@ $(OBJS) $(LDFLAGS)

clang-profile-make:
	$(MAKE) ARCH=$(ARCH) COMP=$(COMP) \
	EXTRACFLAGS='-fprofile-instr-generate ' \
	EXTRALDFLAGS=' -fprofile-instr-generate' \
	all

clang-profile-use:
	llvm-profdata merge -output=cfish.profdata *.profraw
	$(MAKE) ARCH=$(ARCH) COMP=$(COMP) \
	EXTRACFLAGS='-fprofile-instr-use=cfish.profdata' \
	EXTRALDFLAGS='-fprofile-use ' \
	all

gcc-profile-make:
	$(MAKE) ARCH=$(ARCH) COMP=$(COMP) \
	EXTRACFLAGS='-fprofile-generate' \
	EXTRALDFLAGS='-lgcov' \
	all

gcc-profile-use:
	$(MAKE) ARCH=$(ARCH) COMP=$(COMP) \
	EXTRACFLAGS='-fprofile-use -fno-peel-loops -fno-tracer' \
	EXTRALDFLAGS='-lgcov' \
	all

icc-profile-make:
	$(MAKE) ARCH=$(ARCH) COMP=$(COMP) \
	EXTRACFLAGS='-prof-gen=srcpos -prof_dir ./profdir' \
	all

icc-profile-use:
	$(MAKE) ARCH=$(ARCH) COMP=$(COMP) \
	EXTRACFLAGS='-prof_use -prof_dir ./profdir' \
	all

.depend:
	-@$(CC) $(DEPENDFLAGS) -MM $(OBJS:.o=.c) > $@ 2> /dev/null

-include .depend
<|MERGE_RESOLUTION|>--- conflicted
+++ resolved
@@ -166,11 +166,7 @@
 ifeq ($(COMP),gcc)
 	comp=gcc
 	CC=gcc
-<<<<<<< HEAD
-	CFLAGS += -pedantic -Wextra -Wshadow 
-=======
 	CFLAGS += -pedantic -Wextra -Wshadow
->>>>>>> 6c6d8f9f
 	ifeq ($(ARCH),armv7)
 	CFLAGS += -mcpu=native -mfloat-abi=hard -mfpu=neon-fp-armv8 -mneon-for-64bits -mtune=native
 		ifeq ($(OS),Android)
@@ -186,7 +182,7 @@
 		LDFLAGS += -Wl,--no-as-needed
 	endif
 
-	ifneq ($(KERNEL),$(filter $(KERNEL),Linux Darwin Haiku))
+	ifneq ($(KERNEL),$(filter $(KERNEL),Linux Haiku))
 		CFLAGS += -Wno-pedantic-ms-format
 	endif
 endif
@@ -242,7 +238,7 @@
 endif
 
 ifneq ($(COMP),mingw)
-ifeq ($(KERNEL),$(filter $(KERNEL),Linux Darwin Haiku))
+ifeq ($(KERNEL),$(filter $(KERNEL),Linux Haiku))
 	CFLAGS += -D_POSIX_C_SOURCE=199506L
 endif
 endif
