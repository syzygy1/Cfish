--- conflicted
+++ resolved
@@ -187,21 +187,13 @@
 	CFLAGS += -pedantic -Wextra -Wshadow
 	ifeq ($(ARCH),armv7)
 	CFLAGS += -mcpu=native -mfloat-abi=hard -mfpu=neon-fp-armv8 -mneon-for-64bits -mtune=native
-<<<<<<< HEAD
-	  ifeq ($(OS),Android)
-		  CFLAGS += -m$(bits)
-		  LDFLAGS += -m$(bits)
-	  endif
-	  elifeq ($(ARCH),armv8)
-=======
 	endif
 	ifeq ($(ARCH),armv7)
->>>>>>> 2ace28d0
 		ifeq ($(OS),Android)
 			CFLAGS += -m$(bits)
 			LDFLAGS += -m$(bits)
 		endif
-	elifeq ($(ARCH),armv8)
+	else ifeq ($(ARCH),armv8)
 	  ifeq ($(OS),Android)
 		  CFLAGS += -m$(bits)
 		  LDFLAGS += -m$(bits)
