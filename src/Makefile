--- conflicted
+++ resolved
@@ -131,11 +131,6 @@
 
 ifeq ($(findstring -sse2,$(ARCH)),-sse2)
 	sse = yes
-<<<<<<< HEAD
-	nnue_noint8 = yes
-=======
-	sse2 = yes
->>>>>>> 1372fc2c
 endif
 
 ifeq ($(findstring -ssse3,$(ARCH)),-ssse3)
