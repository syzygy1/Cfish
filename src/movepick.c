/*
  Stockfish, a UCI chess playing engine derived from Glaurung 2.1
  Copyright (C) 2004-2008 Tord Romstad (Glaurung author)
  Copyright (C) 2008-2015 Marco Costalba, Joona Kiiski, Tord Romstad
  Copyright (C) 2015-2016 Marco Costalba, Joona Kiiski, Gary Linscott, Tord Romstad

  Stockfish is free software: you can redistribute it and/or modify
  it under the terms of the GNU General Public License as published by
  the Free Software Foundation, either version 3 of the License, or
  (at your option) any later version.

  Stockfish is distributed in the hope that it will be useful,
  but WITHOUT ANY WARRANTY; without even the implied warranty of
  MERCHANTABILITY or FITNESS FOR A PARTICULAR PURPOSE.  See the
  GNU General Public License for more details.

  You should have received a copy of the GNU General Public License
  along with this program.  If not, see <http://www.gnu.org/licenses/>.
*/

#include <assert.h>

#include "movepick.h"
#include "thread.h"

#define HistoryStats_Max ((Value)(1<<28))

// Our insertion sort, which is guaranteed to be stable, as it should be.

INLINE void insertion_sort(ExtMove *begin, ExtMove *end)
{
  ExtMove tmp, *p, *q;

  for (p = begin + 1; p < end; p++) {
    tmp = *p;
    for (q = p; q != begin && (q-1)->value < tmp.value; --q)
      *q = *(q-1);
    *q = tmp;
  }
}

// Our non-stable partition function, the one that Stockfish uses.

INLINE ExtMove *partition(ExtMove *first, ExtMove *last)
{
  ExtMove tmp;

  while (1) {
    while (1)
      if (first == last)
        return first;
      else if (first->value > 0)
        first++;
      else
        break;
    last--;
    while (1)
      if (first == last)
        return first;
      else if (!(last->value > 0))
        last--;
      else
        break;
    tmp = *first;
    *first = *last;
    *last = tmp;
    first++;
  }
}

// pick_best() finds the best move in the range (begin, end).

static Move pick_best(ExtMove *begin, ExtMove *end)
{
  ExtMove *p, *q;

  for (p = begin, q = begin + 1; q < end; q++)
    if (q->value > p->value)
      p = q;
  Move m = p->move;
  *p = *begin;

  return m;
}


// score() assigns a numerical value to each move in a move list. The moves with
// highest values will be picked first.

static void score_captures(const Pos *pos)
{
  Stack *st = pos->st;

  // Winning and equal captures in the main search are ordered by MVV,
  // preferring captures near our home rank.

  for (ExtMove *m = st->cur; m < st->endMoves; m++)
    m->value =  PieceValue[MG][piece_on(to_sq(m->move))]
              - (Value)(200 * relative_rank_s(pos_stm(), to_sq(m->move)));
}

SMALL
static void score_quiets(const Pos *pos)
{
  Stack *st = pos->st;
  HistoryStats *history = pos->history;
  FromToStats *fromTo = pos->fromTo;

  CounterMoveStats *cm = (st-1)->counterMoves;
  CounterMoveStats *fm = (st-2)->counterMoves;
  CounterMoveStats *f2 = (st-4)->counterMoves;

  CounterMoveStats *tmp = &(*pos->counterMoveHistory)[0][0];
  if (!cm) cm = tmp;
  if (!fm) fm = tmp;
  if (!f2) f2 = tmp;

  uint32_t c = pos_stm();

  for (ExtMove *m = st->cur; m < st->endMoves; m++) {
    uint32_t move = m->move & 4095;
    uint32_t to = move & 63;
    uint32_t from = move >> 6;
    m->value =  (*history)[piece_on(from)][to]
              + (*cm)[piece_on(from)][to]
              + (*fm)[piece_on(from)][to]
              + (*f2)[piece_on(from)][to]
              + ft_get(*fromTo, c, move);
  }
}

static void score_evasions(const Pos *pos)
{
  Stack *st = pos->st;
  // Try captures ordered by MVV/LVA, then non-captures ordered by
  // history value.

  HistoryStats *history = pos->history;
  FromToStats *fromTo = pos->fromTo;
  uint32_t c = pos_stm();

  for (ExtMove *m = st->cur; m < st->endMoves; m++)
    if (is_capture(pos, m->move))
      m->value =  PieceValue[MG][piece_on(to_sq(m->move))]
                - (Value)type_of_p(moved_piece(m->move)) + HistoryStats_Max;
    else
      m->value =  (*history)[moved_piece(m->move)][to_sq(m->move)]
                + ft_get(*fromTo, c, m->move);
}


// next_move() returns the next pseudo-legal move to be searched.

<<<<<<< HEAD
#if 1

#if 1
Move next_move(Pos *pos)
=======
Move next_move(const Pos *pos)
>>>>>>> 48fdbc79
{
  Stack *st = pos->st;
  Move move;

  switch (st->stage) {

  case ST_MAIN_SEARCH: case ST_EVASIONS: case ST_QSEARCH_WITH_CHECKS:
  case ST_QSEARCH_WITHOUT_CHECKS: case ST_PROBCUT:
    st->endMoves = (st-1)->endMoves;
    st->stage++;
    return st->ttMove;

  case ST_CAPTURES_GEN:
    st->endBadCaptures = st->cur = (st-1)->endMoves;
    st->endMoves = generate_captures(pos, st->cur);
    score_captures(pos);
    st->stage++;

  case ST_GOOD_CAPTURES:
    while (st->cur < st->endMoves) {
      move = pick_best(st->cur++, st->endMoves);
      if (move != st->ttMove) {
        if (see_test(pos, move, 0))
          return move;

        // Losing capture, move it to the beginning of the array.
        (st->endBadCaptures++)->move = move;
      }
    }
    st->stage++;

    // First killer move.
    move = st->killers[0];
    if (move && move != st->ttMove && is_pseudo_legal(pos, move)
             && !is_capture(pos, move))
      return move;

  case ST_KILLERS:
    st->stage++;
    move = st->killers[1]; // Second killer move.
    if (move && move != st->ttMove && is_pseudo_legal(pos, move)
             && !is_capture(pos, move))
      return move;

  case ST_KILLERS_2:
    st->stage++;
    move = st->countermove;
    if (move && move != st->ttMove && move != st->killers[0]
             && move != st->killers[1] && is_pseudo_legal(pos, move)
             && !is_capture(pos, move))
      return move;

  case ST_QUIET_GEN:
    st->cur = st->endBadCaptures;
    st->endMoves = generate_quiets(pos, st->cur);
    score_quiets(pos);
    if (st->depth < 3 * ONE_PLY) {
      ExtMove *goodQuiet = partition(st->cur, st->endMoves);
      insertion_sort(st->cur, goodQuiet);
    } else
      insertion_sort(st->cur, st->endMoves);
    st->stage++;

  case ST_QUIET:
    while (st->cur < st->endMoves) {
      move = (st->cur++)->move;
      if (   move != st->ttMove && move != st->killers[0]
          && move != st->killers[1] && move != st->countermove)
        return move;
    }
    st->stage++;
    st->cur = (st-1)->endMoves; // Return to bad captures.

  case ST_BAD_CAPTURES:
    if (st->cur < st->endBadCaptures)
      return (st->cur++)->move;
    break;

  case ST_EVASIONS_GEN:
    st->cur = (st-1)->endMoves;
    st->endMoves = generate_evasions(pos, st->cur);
    if (st->endMoves - st->cur - (st->ttMove != 0) > 1)
      score_evasions(pos);
    st->stage = ST_REMAINING;

    if (st->stage != ST_REMAINING) {
  case ST_QCAPTURES_CHECKS_GEN: case ST_QCAPTURES_NO_CHECKS_GEN:
      st->cur = (st-1)->endMoves;
      st->endMoves = generate_captures(pos, st->cur);
      score_captures(pos);
      st->stage++;
    }

  case ST_QCAPTURES_CHECKS: case ST_REMAINING:
    while (st->cur < st->endMoves) {
      move = pick_best(st->cur++, st->endMoves);
      if (move != st->ttMove)
        return move;
    }
    if (st->stage != ST_QCAPTURES_CHECKS)
      break;
    st->cur = (st-1)->endMoves;
    st->endMoves = generate_quiet_checks(pos, st->cur);
    st->stage++;

  case ST_CHECKS:
    while (st->cur < st->endMoves) {
      move = (st->cur++)->move;
      if (move != st->ttMove)
        return move;
    }
    break;

  case ST_RECAPTURES_GEN:
    st->cur = (st-1)->endMoves;
    st->endMoves = generate_captures(pos, st->cur);
    score_captures(pos);
    st->stage++;

  case ST_RECAPTURES:
    while (st->cur < st->endMoves) {
      move = pick_best(st->cur++, st->endMoves);
      if (to_sq(move) == st->recaptureSquare)
        return move;
    }
    break;

  case ST_PROBCUT_GEN:
    st->cur = (st-1)->endMoves;
    st->endMoves = generate_captures(pos, st->cur);
    score_captures(pos);
    st->stage++;

  case ST_PROBCUT_2:
    while (st->cur < st->endMoves) {
      move = pick_best(st->cur++, st->endMoves);
      if (move != st->ttMove && see_test(pos, move, st->threshold + 1))
        return move;
    }
    break;

  default:
    assume(0);

  }

  return 0;
}
#else
Move next_move(Pos *pos)
{
  Stack *st = pos->st;
  Move move;

  static void *jump_table[] = {
    &&tt_move, &&captures_gen, &&good_captures, &&killers,
    &&killers_2, &&quiet_gen, &&quiet, &&bad_captures,
    &&tt_move, &&evasions_gen,
    &&tt_move, &&qcaptures_gen, &&remaining, &&checks,
    &&tt_move, &&qcaptures_gen, &&remaining,
    &&recaptures_gen, &&recaptures,
    &&tt_move, &&probcut_gen, &&probcut
  };

  goto *jump_table[st->stage];

  while (1) {

  tt_move:
    st->endMoves = (st-1)->endMoves;
    st->stage++;
    return st->ttMove;

  captures_gen:
    st->endBadCaptures = st->cur = (st-1)->endMoves;
    st->endMoves = generate_captures(pos, st->cur);
    score_captures(pos);
    st->stage++;

  good_captures:
    while (st->cur < st->endMoves) {
      move = pick_best(st->cur++, st->endMoves);
      if (move != st->ttMove) {
        if (see_test(pos, move, 0))
          return move;

        // Losing capture, move it to the beginning of the array.
        (st->endBadCaptures++)->move = move;
      }
    }
    st->stage++;

    // First killer move.
    move = st->killers[0];
    if (move && move != st->ttMove && is_pseudo_legal(pos, move)
             && !is_capture(pos, move))
      return move;

  killers:
    st->stage++;
    move = st->killers[1]; // Second killer move.
    if (move && move != st->ttMove && is_pseudo_legal(pos, move)
             && !is_capture(pos, move))
      return move;

  killers_2:
    st->stage++;
    move = st->countermove;
    if (move && move != st->ttMove && move != st->killers[0]
             && move != st->killers[1] && is_pseudo_legal(pos, move)
             && !is_capture(pos, move))
      return move;

  quiet_gen:
    st->cur = st->endBadCaptures;
    st->endMoves = generate_quiets(pos, st->cur);
    score_quiets(pos);
    if (st->depth < 3 * ONE_PLY) {
      ExtMove *goodQuiet = partition(st->cur, st->endMoves);
      insertion_sort(st->cur, goodQuiet);
    } else
      insertion_sort(st->cur, st->endMoves);
    st->stage++;

  quiet:
    while (st->cur < st->endMoves) {
      move = (st->cur++)->move;
      if (   move != st->ttMove && move != st->killers[0]
          && move != st->killers[1] && move != st->countermove)
        return move;
    }
    st->stage++;
    st->cur = (st-1)->endMoves; // Return to bad captures.

  bad_captures:
    if (st->cur < st->endBadCaptures)
      return (st->cur++)->move;
    break;

  evasions_gen:
    st->cur = (st-1)->endMoves;
    st->endMoves = generate_evasions(pos, st->cur);
    if (st->endMoves - st->cur - (st->ttMove != 0) > 1)
      score_evasions(pos);
    st->stage = ST_REMAINING;

    if (st->stage != ST_REMAINING) {
  qcaptures_gen:
      st->cur = (st-1)->endMoves;
      st->endMoves = generate_captures(pos, st->cur);
      score_captures(pos);
      st->stage++;
    }

  remaining:
    while (st->cur < st->endMoves) {
      move = pick_best(st->cur++, st->endMoves);
      if (move != st->ttMove)
        return move;
    }
    if (st->stage != ST_QCAPTURES_CHECKS)
      break;
    st->cur = (st-1)->endMoves;
    st->endMoves = generate_quiet_checks(pos, st->cur);
    st->stage++;

  checks:
    while (st->cur < st->endMoves) {
      move = (st->cur++)->move;
      if (move != st->ttMove)
        return move;
    }
    break;

  recaptures_gen:
    st->cur = (st-1)->endMoves;
    st->endMoves = generate_captures(pos, st->cur);
    score_captures(pos);
    st->stage++;

  recaptures:
    while (st->cur < st->endMoves) {
      move = pick_best(st->cur++, st->endMoves);
      if (to_sq(move) == st->recaptureSquare)
        return move;
    }
    break;

  probcut_gen:
    st->cur = (st-1)->endMoves;
    st->endMoves = generate_captures(pos, st->cur);
    score_captures(pos);
    st->stage++;

  probcut:
    while (st->cur < st->endMoves) {
      move = pick_best(st->cur++, st->endMoves);
      if (move != st->ttMove && see_test(pos, move, st->threshold + 1))
        return move;
    }
    break;

  }

  return 0;
}
#endif
#else

#if 1
Move next_move(Pos *pos)
{
  Stack *st = pos->st;
  Move move;

  switch (st->stage) {

  case ST_MAIN_SEARCH: case ST_EVASIONS:
    st->endMoves = (st-1)->endMoves;
    st->stage++;
    return st->ttMove;

  case ST_CAPTURES_GEN:
    st->endBadCaptures = st->cur = (st-1)->endMoves;
    st->endMoves = generate_captures(pos, st->cur);
    score_captures(pos);
    st->stage++;

  case ST_GOOD_CAPTURES:
    while (st->cur < st->endMoves) {
      move = pick_best(st->cur++, st->endMoves);
      if (move != st->ttMove) {
        if (see_test(pos, move, 0))
          return move;

        // Losing capture, move it to the beginning of the array.
        (st->endBadCaptures++)->move = move;
      }
    }
    st->stage++;

    // First killer move.
    move = st->killers[0];
    if (move && move != st->ttMove && is_pseudo_legal(pos, move)
             && !is_capture(pos, move))
      return move;

  case ST_KILLERS:
    st->stage++;
    move = st->killers[1]; // Second killer move.
    if (move && move != st->ttMove && is_pseudo_legal(pos, move)
             && !is_capture(pos, move))
      return move;

  case ST_KILLERS_2:
    st->stage++;
    move = st->countermove;
    if (move && move != st->ttMove && move != st->killers[0]
             && move != st->killers[1] && is_pseudo_legal(pos, move)
             && !is_capture(pos, move))
      return move;

  case ST_QUIET_GEN:
    st->cur = st->endBadCaptures;
    st->endMoves = generate_quiets(pos, st->cur);
    score_quiets(pos);
    if (st->depth < 3 * ONE_PLY) {
      ExtMove *goodQuiet = partition(st->cur, st->endMoves);
      insertion_sort(st->cur, goodQuiet);
    } else
      insertion_sort(st->cur, st->endMoves);
    st->stage++;

  case ST_QUIET:
    while (st->cur < st->endMoves) {
      move = (st->cur++)->move;
      if (   move != st->ttMove && move != st->killers[0]
          && move != st->killers[1] && move != st->countermove)
        return move;
    }
    st->stage++;
    st->cur = (st-1)->endMoves; // Return to bad captures.

  case ST_BAD_CAPTURES:
    if (st->cur < st->endBadCaptures)
      return (st->cur++)->move;
    break;

  case ST_EVASIONS_GEN:
    st->cur = (st-1)->endMoves;
    st->endMoves = generate_evasions(pos, st->cur);
    if (st->endMoves - st->cur - (st->ttMove != 0) > 1)
      score_evasions(pos);
    st->stage++;

  case ST_EVASIONS_2:
    while (st->cur < st->endMoves) {
      move = pick_best(st->cur++, st->endMoves);
      if (move != st->ttMove)
        return move;
    }
    break;

  default:
    assume(0);

  }

  return 0;
}
#else
Move next_move(Pos *pos)
{
  Stack *st = pos->st;
  Move move;

  static void *jump_table[] = {
    &&tt_move, &&captures_gen, &&good_captures, &&killers,
    &&killers_2, &&quiet_gen, &&quiet, &&bad_captures,
    &&tt_move, &&evasions_gen, &&evasions_2
  };

  goto *jump_table[st->stage];

  while (1) {

  tt_move:
    st->endMoves = (st-1)->endMoves;
    st->stage++;
    return st->ttMove;

  captures_gen:
    st->endBadCaptures = st->cur = (st-1)->endMoves;
    st->endMoves = generate_captures(pos, st->cur);
    score_captures(pos);
    st->stage++;

  good_captures:
    while (st->cur < st->endMoves) {
      move = pick_best(st->cur++, st->endMoves);
      if (move != st->ttMove) {
        if (see_test(pos, move, 0))
          return move;

        // Losing capture, move it to the beginning of the array.
        (st->endBadCaptures++)->move = move;
      }
    }
    st->stage++;

    // First killer move.
    move = st->killers[0];
    if (move && move != st->ttMove && is_pseudo_legal(pos, move)
             && !is_capture(pos, move))
      return move;

  killers:
    st->stage++;
    move = st->killers[1]; // Second killer move.
    if (move && move != st->ttMove && is_pseudo_legal(pos, move)
             && !is_capture(pos, move))
      return move;

  killers_2:
    st->stage++;
    move = st->countermove;
    if (move && move != st->ttMove && move != st->killers[0]
             && move != st->killers[1] && is_pseudo_legal(pos, move)
             && !is_capture(pos, move))
      return move;

  quiet_gen:
    st->cur = st->endBadCaptures;
    st->endMoves = generate_quiets(pos, st->cur);
    score_quiets(pos);
    if (st->depth < 3 * ONE_PLY) {
      ExtMove *goodQuiet = partition(st->cur, st->endMoves);
      insertion_sort(st->cur, goodQuiet);
    } else
      insertion_sort(st->cur, st->endMoves);
    st->stage++;

  quiet:
    while (st->cur < st->endMoves) {
      move = (st->cur++)->move;
      if (   move != st->ttMove && move != st->killers[0]
          && move != st->killers[1] && move != st->countermove)
        return move;
    }
    st->stage++;
    st->cur = (st-1)->endMoves; // Return to bad captures.

  bad_captures:
    if (st->cur < st->endBadCaptures)
      return (st->cur++)->move;
    break;

  evasions_gen:
    st->cur = (st-1)->endMoves;
    st->endMoves = generate_evasions(pos, st->cur);
    if (st->endMoves - st->cur - (st->ttMove != 0) > 1)
      score_evasions(pos);
    st->stage++;

  evasions_2:
    while (st->cur < st->endMoves) {
      move = pick_best(st->cur++, st->endMoves);
      if (move != st->ttMove)
        return move;
    }
    break;

  }

  return 0;
}
#endif

#if 1
Move next_move_q(Pos *pos)
{
  Stack *st = pos->st;
  Move move;

  switch (st->stage) {

  case ST_EVASIONS: case ST_QSEARCH_WITH_CHECKS:
  case ST_QSEARCH_WITHOUT_CHECKS:
    st->endMoves = (st-1)->endMoves;
    st->stage++;
    return st->ttMove;

  case ST_EVASIONS_GEN:
    st->cur = (st-1)->endMoves;
    st->endMoves = generate_evasions(pos, st->cur);
    score_evasions(pos);
    st->stage = ST_REMAINING;

    if (st->stage != ST_REMAINING) {
  case ST_QCAPTURES_CHECKS_GEN: case ST_QCAPTURES_NO_CHECKS_GEN:
      st->cur = (st-1)->endMoves;
      st->endMoves = generate_captures(pos, st->cur);
      score_captures(pos);
      st->stage++;
    }

  case ST_QCAPTURES_CHECKS: case ST_REMAINING:
    while (st->cur < st->endMoves) {
      move = pick_best(st->cur++, st->endMoves);
      if (move != st->ttMove)
        return move;
    }
    if (st->stage != ST_QCAPTURES_CHECKS)
      break;
    st->cur = (st-1)->endMoves;
    st->endMoves = generate_quiet_checks(pos, st->cur);
    st->stage++;

  case ST_CHECKS:
    while (st->cur < st->endMoves) {
      move = (st->cur++)->move;
      if (move != st->ttMove)
        return move;
    }
    break;

  case ST_RECAPTURES_GEN:
    st->cur = (st-1)->endMoves;
    st->endMoves = generate_captures(pos, st->cur);
    score_captures(pos);
    st->stage++;

  case ST_RECAPTURES:
    while (st->cur < st->endMoves) {
      move = pick_best(st->cur++, st->endMoves);
      if (to_sq(move) == st->recaptureSquare)
        return move;
    }
    break;

  default:
    assume(0);

  }

  return 0;
}
#else
Move next_move_q(Pos *pos)
{
  Stack *st = pos->st;
  Move move;

  static void *jump_table[] = {
    &&tt_move, &&evasions_gen, NULL,
    &&tt_move, &&qcaptures_gen, &&remaining, &&checks,
    &&tt_move, &&qcaptures_gen, &&remaining,
    &&recaptures_gen, &&recaptures
  };

  goto *jump_table[(unsigned)(st->stage - ST_EVASIONS)];

  while (1) {

  tt_move:
    st->endMoves = (st-1)->endMoves;
    st->stage++;
    return st->ttMove;

  evasions_gen:
    st->cur = (st-1)->endMoves;
    st->endMoves = generate_evasions(pos, st->cur);
    if (st->endMoves - st->cur - (st->ttMove != 0) > 1)
      score_evasions(pos);
    st->stage = ST_REMAINING;

    if (st->stage != ST_REMAINING) {

  qcaptures_gen:
      st->cur = (st-1)->endMoves;
      st->endMoves = generate_captures(pos, st->cur);
      score_captures(pos);
      st->stage++;
    }

  remaining:
    while (st->cur < st->endMoves) {
      move = pick_best(st->cur++, st->endMoves);
      if (move != st->ttMove)
        return move;
    }
    if (st->stage != ST_QCAPTURES_CHECKS)
      break;
    st->cur = (st-1)->endMoves;
    st->endMoves = generate_quiet_checks(pos, st->cur);
    st->stage++;

  checks:
    while (st->cur < st->endMoves) {
      move = (st->cur++)->move;
      if (move != st->ttMove)
        return move;
    }
    break;

  recaptures_gen:
    st->cur = (st-1)->endMoves;
    st->endMoves = generate_captures(pos, st->cur);
    score_captures(pos);
    st->stage++;

  recaptures:
    while (st->cur < st->endMoves) {
      move = pick_best(st->cur++, st->endMoves);
      if (to_sq(move) == st->recaptureSquare)
        return move;
    }
    break;

  }

  return 0;
}
#endif

Move next_move_pc(Pos *pos)
{
  Stack *st = pos->st;
  Move move;

  switch (st->stage) {

  case ST_PROBCUT:
    st->endMoves = (st-1)->endMoves;
    st->stage++;
    return st->ttMove;

  case ST_PROBCUT_GEN:
    st->cur = (st-1)->endMoves;
    st->endMoves = generate_captures(pos, st->cur);
    score_captures(pos);
    st->stage++;

  case ST_PROBCUT_2:
    while (st->cur < st->endMoves) {
      move = pick_best(st->cur++, st->endMoves);
      if (move != st->ttMove && see_test(pos, move, st->threshold + 1))
        return move;
    }
    break;

  default:
    assume(0);

  }

  return 0;
}

#endif
<|MERGE_RESOLUTION|>--- conflicted
+++ resolved
@@ -151,14 +151,10 @@
 
 // next_move() returns the next pseudo-legal move to be searched.
 
-<<<<<<< HEAD
+#if 0
+
 #if 1
-
-#if 1
-Move next_move(Pos *pos)
-=======
 Move next_move(const Pos *pos)
->>>>>>> 48fdbc79
 {
   Stack *st = pos->st;
   Move move;
@@ -308,7 +304,7 @@
   return 0;
 }
 #else
-Move next_move(Pos *pos)
+Move next_move(const Pos *pos)
 {
   Stack *st = pos->st;
   Move move;
@@ -469,7 +465,7 @@
 #else
 
 #if 1
-Move next_move(Pos *pos)
+Move next_move(const Pos *pos)
 {
   Stack *st = pos->st;
   Move move;
@@ -570,7 +566,7 @@
   return 0;
 }
 #else
-Move next_move(Pos *pos)
+Move next_move(const Pos *pos)
 {
   Stack *st = pos->st;
   Move move;
@@ -678,7 +674,7 @@
 #endif
 
 #if 1
-Move next_move_q(Pos *pos)
+Move next_move_q(const Pos *pos)
 {
   Stack *st = pos->st;
   Move move;
@@ -747,7 +743,7 @@
   return 0;
 }
 #else
-Move next_move_q(Pos *pos)
+Move next_move_q(const Pos *pos)
 {
   Stack *st = pos->st;
   Move move;
@@ -824,7 +820,7 @@
 }
 #endif
 
-Move next_move_pc(Pos *pos)
+Move next_move_pc(const Pos *pos)
 {
   Stack *st = pos->st;
   Move move;
