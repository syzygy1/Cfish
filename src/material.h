/*
  Stockfish, a UCI chess playing engine derived from Glaurung 2.1
  Copyright (C) 2004-2008 Tord Romstad (Glaurung author)
  Copyright (C) 2008-2015 Marco Costalba, Joona Kiiski, Tord Romstad
  Copyright (C) 2015-2016 Marco Costalba, Joona Kiiski, Gary Linscott, Tord Romstad

  Stockfish is free software: you can redistribute it and/or modify
  it under the terms of the GNU General Public License as published by
  the Free Software Foundation, either version 3 of the License, or
  (at your option) any later version.

  Stockfish is distributed in the hope that it will be useful,
  but WITHOUT ANY WARRANTY; without even the implied warranty of
  MERCHANTABILITY or FITNESS FOR A PARTICULAR PURPOSE.  See the
  GNU General Public License for more details.

  You should have received a copy of the GNU General Public License
  along with this program.  If not, see <http://www.gnu.org/licenses/>.
*/

#ifndef MATERIAL_H
#define MATERIAL_H

#include "endgame.h"
#include "misc.h"
#include "types.h"

<<<<<<< HEAD
=======
typedef struct Pos Pos;

// MaterialEntry contains various information about a material
// configuration. It contains a material imbalance evaluation, a function
// pointer to a special endgame evaluation function (which in most cases
// is NULL, meaning that the standard evaluation function will be used),
// and scale factors.
//
// The scale factors are used to scale the evaluation score up or down.
// For instance, in KRB vs KR endgames, the score is scaled down by a
// factor of 4, which will result in scores of absolute value less than
// one pawn.

struct MaterialEntry {
  Key key;
  int gamePhase;
  int16_t value;
  uint8_t eval_func;
  uint8_t eval_func_side;
  uint8_t scal_func[2];
  uint8_t factor[2];
};

typedef struct MaterialEntry MaterialEntry;

>>>>>>> 7fffbff3
INLINE Score material_imbalance(MaterialEntry *me)
{
  return make_score((unsigned)me->value, me->value);
}

INLINE int material_specialized_eval_exists(MaterialEntry *me)
{
  return me->eval_func != 0;
}

INLINE Value material_evaluate(MaterialEntry *me, Pos *pos)
{
  return endgame_funcs[me->eval_func](pos, me->eval_func_side);
}

// scale_factor takes a position and a color as input and returns a scale factor
// for the given color. We have to provide the position in addition to the color
// because the scale factor may also be a function which should be applied to
// the position. For instance, in KBP vs K endgames, the scaling function looks
// for rook pawns and wrong-colored bishops.
INLINE int material_scale_factor(MaterialEntry *me, Pos *pos, int c)
{
  int sf = SCALE_FACTOR_NONE;
  if (me->scal_func[c])
    sf = endgame_funcs[me->scal_func[c]](pos, c);
  return sf != SCALE_FACTOR_NONE ? sf : me->factor[c];
}

MaterialEntry *material_probe(Pos *pos);

#endif
<|MERGE_RESOLUTION|>--- conflicted
+++ resolved
@@ -25,34 +25,6 @@
 #include "misc.h"
 #include "types.h"
 
-<<<<<<< HEAD
-=======
-typedef struct Pos Pos;
-
-// MaterialEntry contains various information about a material
-// configuration. It contains a material imbalance evaluation, a function
-// pointer to a special endgame evaluation function (which in most cases
-// is NULL, meaning that the standard evaluation function will be used),
-// and scale factors.
-//
-// The scale factors are used to scale the evaluation score up or down.
-// For instance, in KRB vs KR endgames, the score is scaled down by a
-// factor of 4, which will result in scores of absolute value less than
-// one pawn.
-
-struct MaterialEntry {
-  Key key;
-  int gamePhase;
-  int16_t value;
-  uint8_t eval_func;
-  uint8_t eval_func_side;
-  uint8_t scal_func[2];
-  uint8_t factor[2];
-};
-
-typedef struct MaterialEntry MaterialEntry;
-
->>>>>>> 7fffbff3
 INLINE Score material_imbalance(MaterialEntry *me)
 {
   return make_score((unsigned)me->value, me->value);
