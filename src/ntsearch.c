#if (NT == PV)
#define PvNode 1
#define cutNode 0
#define name_NT(name) name##_PV
#else
#define PvNode 0
#define name_NT(name) name##_NonPV
#define beta (alpha+1)
#endif

#if PvNode
Value search_PV(Pos *pos, Stack *ss, Value alpha, Value beta, Depth depth)
#else
Value search_NonPV(Pos *pos, Stack *ss, Value alpha, Depth depth, int cutNode)
#endif
{
  int rootNode = PvNode && ss->ply == 0;

  assert(-VALUE_INFINITE <= alpha && alpha < beta && beta <= VALUE_INFINITE);
  assert(PvNode || (alpha == beta - 1));
  assert(DEPTH_ZERO < depth && depth < DEPTH_MAX);
  assert(!(PvNode && cutNode));

  Move pv[MAX_PLY+1], capturesSearched[32], quietsSearched[64];
  TTEntry *tte;
  Key posKey;
  Move ttMove, move, excludedMove, bestMove;
  Depth extension, newDepth;
  Value bestValue, value, ttValue, eval, maxValue;
<<<<<<< HEAD
  int ttHit, inCheck, givesCheck, singularExtensionNode;
  int captureOrPromotion, skipQuiets;
=======
  int ttHit, inCheck, givesCheck, improving;
  int captureOrPromotion, doFullDepthSearch, moveCountPruning, skipQuiets;
  int ttCapture, pvExact;
>>>>>>> a8b97d86
  Piece movedPiece;
  int moveCount, captureCount, quietCount;

  // Step 1. Initialize node
  inCheck = !!pos_checkers();
  moveCount = captureCount = quietCount =  ss->moveCount = 0;
  bestValue = -VALUE_INFINITE;
  maxValue = VALUE_INFINITE;

  // Check for the available remaining time
  if (load_rlx(pos->resetCalls)) {
    store_rlx(pos->resetCalls, 0);
    pos->callsCnt = Limits.nodes ? min(1024, Limits.nodes / 1024) : 1024;
  }
  if (--pos->callsCnt <= 0) {
    for (int idx = 0; idx < Threads.numThreads; idx++)
      store_rlx(Threads.pos[idx]->resetCalls, 1);

    check_time();
  }

  // Used to send selDepth info to GUI
  if (PvNode && pos->selDepth < ss->ply)
    pos->selDepth = ss->ply;

  if (!rootNode) {
    // Step 2. Check for aborted search and immediate draw
    if (load_rlx(Signals.stop) || is_draw(pos) || ss->ply >= MAX_PLY)
      return ss->ply >= MAX_PLY && !inCheck ? evaluate(pos) : VALUE_DRAW;

    // Step 3. Mate distance pruning. Even if we mate at the next move our
    // score would be at best mate_in(ss->ply+1), but if alpha is already
    // bigger because a shorter mate was found upward in the tree then
    // there is no need to search because we will never beat the current
    // alpha. Same logic but with reversed signs applies also in the
    // opposite condition of being mated instead of giving mate. In this
    // case return a fail-high score.
#if PvNode
    alpha = max(mated_in(ss->ply), alpha);
    beta = min(mate_in(ss->ply+1), beta);
    if (alpha >= beta)
      return alpha;
#else
    if (alpha < mated_in(ss->ply))
      return mated_in(ss->ply);
    if (alpha >= mate_in(ss->ply+1))
      return alpha;
#endif

    if (pos_rule50_count() >= 3 && alpha < VALUE_DRAW && has_game_cycle(pos)) {
#if PvNode
      alpha = VALUE_DRAW;
      if (alpha >= beta)
        return alpha;
#else
      return VALUE_DRAW;
#endif
    }
  }

  assert(0 <= ss->ply && ss->ply < MAX_PLY);

  (ss+1)->excludedMove = bestMove = 0;
  ss->history = &(*pos->counterMoveHistory)[0][0];
  (ss+2)->killers[0] = (ss+2)->killers[1] = 0;
  Square prevSq = to_sq((ss-1)->currentMove);
  (ss+2)->statScore = 0;

  // Step 4. Transposition table lookup. We don't want the score of a
  // partial search to overwrite a previous full search TT value, so we
  // use a different position key in case of an excluded move.
  excludedMove = ss->excludedMove;
#ifdef BIG_TT
  posKey = pos_key() ^ (Key)excludedMove;
#else
  posKey = pos_key() ^ (Key)((int32_t)excludedMove << 16);
#endif
  tte = tt_probe(posKey, &ttHit);
  ttValue = ttHit ? value_from_tt(tte_value(tte), ss->ply) : VALUE_NONE;
  ttMove =  rootNode ? pos->rootMoves->move[pos->PVIdx].pv[0]
          : ttHit    ? tte_move(tte) : 0;

  // At non-PV nodes we check for an early TT cutoff.
  if (  !PvNode
      && ttHit
      && tte_depth(tte) >= depth
      && ttValue != VALUE_NONE // Possible in case of TT access race.
      && (ttValue >= beta ? (tte_bound(tte) & BOUND_LOWER)
                          : (tte_bound(tte) & BOUND_UPPER)))
  {
    // If ttMove is quiet, update move sorting heuristics on TT hit.
    if (ttMove) {
      if (ttValue >= beta) {
        if (!is_capture_or_promotion(pos, ttMove))
          update_stats(pos, ss, ttMove, NULL, 0, stat_bonus(depth));

        // Extra penalty for a quiet TT move in previous ply when it gets
        // refuted.
        if ((ss-1)->moveCount == 1 && !captured_piece())
          update_cm_stats(ss-1, piece_on(prevSq), prevSq,
                          -stat_bonus(depth + ONE_PLY));
      }
      // Penalty for a quiet ttMove that fails low
      else if (!is_capture_or_promotion(pos, ttMove)) {
        Value penalty = -stat_bonus(depth);
        history_update(*pos->history, pos_stm(), ttMove, penalty);
        update_cm_stats(ss, moved_piece(ttMove), to_sq(ttMove), penalty);
      }
    }
    return ttValue;
  }

  // Step 5. Tablebase probe
  if (!rootNode && TB_Cardinality) {
    int piecesCnt = popcount(pieces());

    if (    piecesCnt <= TB_Cardinality
        && (piecesCnt <  TB_Cardinality || depth >= TB_ProbeDepth)
        &&  pos_rule50_count() == 0
        && !can_castle_any())
    {
      int found, wdl = TB_probe_wdl(pos, &found);

      if (found) {
        pos->tbHits++;

        int drawScore = TB_UseRule50 ? 1 : 0;

        value =  wdl < -drawScore ? -VALUE_MATE + MAX_MATE_PLY + 1 + ss->ply
               : wdl >  drawScore ?  VALUE_MATE - MAX_MATE_PLY - 1 - ss->ply
                                  :  VALUE_DRAW + 2 * wdl * drawScore;

        int b =  wdl < -drawScore ? BOUND_UPPER
               : wdl >  drawScore ? BOUND_LOWER : BOUND_EXACT;

        if (    b == BOUND_EXACT
            || (b == BOUND_LOWER ? value >= beta : value <= alpha))
        {
          tte_save(tte, posKey, value_to_tt(value, ss->ply), b,
                   min(DEPTH_MAX - ONE_PLY, depth + 6 * ONE_PLY), 0,
                   VALUE_NONE, tt_generation());
          return value;
        }

        if (piecesCnt <= TB_CardinalityDTM) {
          Value mate = TB_probe_dtm(pos, wdl, &found);
          if (found) {
            mate += wdl > 0 ? -ss->ply : ss->ply;
            tte_save(tte, posKey, value_to_tt(mate, ss->ply), BOUND_EXACT,
                     min(DEPTH_MAX - ONE_PLY, depth + 6 * ONE_PLY), 0,
                     VALUE_NONE, tt_generation());
            return mate;
          }
        }

        if (PvNode) {
          if (b == BOUND_LOWER) {
            bestValue = value;
            if (bestValue > alpha)
              alpha = bestValue;
          } else
            maxValue = value;
        }
      }
    }
  }

  // Step 6. Static evaluation of the position
  if (inCheck) {
    ss->staticEval = VALUE_NONE;
    improving = 0;
    goto moves_loop; // Skip early pruning when in check
  } else if (ttHit) {
    // Never assume anything on values stored in TT
    if ((ss->staticEval = eval = tte_eval(tte)) == VALUE_NONE)
      eval = ss->staticEval = evaluate(pos);

    // Can ttValue be used as a better position evaluation?
    if (ttValue != VALUE_NONE)
      if (tte_bound(tte) & (ttValue > eval ? BOUND_LOWER : BOUND_UPPER))
        eval = ttValue;
  } else {
    eval = ss->staticEval =
    (ss-1)->currentMove != MOVE_NULL ? evaluate(pos)
                                     : -(ss-1)->staticEval + 2 * Tempo;

    tte_save(tte, posKey, VALUE_NONE, BOUND_NONE, DEPTH_NONE, 0,
             ss->staticEval, tt_generation());
  }

<<<<<<< HEAD
  if (ss->skipEarlyPruning || !pos_non_pawn_material(pos_stm()))
    goto moves_loop;

  // Step 10. Internal iterative deepening (skipped when in check)
  if (    depth >= 6 * ONE_PLY
      && !ttMove
      && (PvNode || ss->staticEval + 256 >= beta))
=======
  // Step 7. Razoring
  if (   !PvNode
      && depth <= ONE_PLY)
  {
    if (eval + RazorMargin1 <= alpha)
      return qsearch_NonPV_false(pos, ss, alpha, DEPTH_ZERO);
  }
  else if (   !PvNode
           && depth <= 2 * ONE_PLY
           && eval + RazorMargin2 <= alpha)
  {
    Value ralpha = alpha - RazorMargin2;
    Value v = qsearch_NonPV_false(pos, ss, ralpha, DEPTH_ZERO);
    if (v <= ralpha)
      return v;
  }

  improving =   ss->staticEval >= (ss-2)->staticEval
             || (ss-2)->staticEval == VALUE_NONE;

  // Step 8. Futility pruning: child node
  if (   !rootNode
      &&  depth < 7 * ONE_PLY
      &&  eval - futility_margin(depth, improving) >= beta
      &&  eval < VALUE_KNOWN_WIN)  // Do not return unproven wins
    return eval; // - futility_margin(depth); (do not do the right thing)

  // Step 9. Null move search with verification search (is omitted in PV nodes)
  if (   !PvNode
      && (ss-1)->currentMove != MOVE_NULL
      && (ss-1)->statScore < 22500
      && eval >= beta
      && ss->staticEval >= beta - 36 * depth / ONE_PLY + 225
      && !excludedMove
      && pos_non_pawn_material(pos_stm())
      && (ss->ply >= pos->nmpPly || ss->ply % 2 != pos->nmpOdd))
  {
    assert(eval - beta >= 0);

    // Null move dynamic reduction based on depth and value
    Depth R = ((823 + 67 * depth / ONE_PLY) / 256 + min((eval - beta) / PawnValueMg, 3)) * ONE_PLY;

    ss->currentMove = MOVE_NULL;
    ss->history = &(*pos->counterMoveHistory)[0][0];

    do_null_move(pos);
    ss->endMoves = (ss-1)->endMoves;
    Value nullValue =   depth-R < ONE_PLY
                     ? -qsearch_NonPV_false(pos, ss+1, -beta, DEPTH_ZERO)
                     : - search_NonPV(pos, ss+1, -beta, depth-R, !cutNode);
    undo_null_move(pos);

    if (nullValue >= beta) {
      // Do not return unproven mate scores
      if (nullValue >= VALUE_MATE_IN_MAX_PLY)
        nullValue = beta;

      if (   (depth < 12 * ONE_PLY || pos->nmpPly)
          && abs(beta) < VALUE_KNOWN_WIN)
        return nullValue;

      // Do verification search at high depths
      // Disable null move pruning for side to move for the first part of
      // the remaining search tree
      pos->nmpPly = ss->ply + 3 * (depth-R) / (4 * ONE_PLY);
      pos->nmpOdd = ss->ply & 1;

      Value v =  depth-R < ONE_PLY
               ? qsearch_NonPV_false(pos, ss, beta-1, DEPTH_ZERO)
               : search_NonPV(pos, ss, beta-1, depth-R, 0);

      pos->nmpOdd = pos->nmpPly = 0;

      if (v >= beta)
        return nullValue;
    }
  }

  // Step 10. ProbCut
  // If we have a good enough capture and a reduced search returns a value
  // much above beta, we can (almost) safely prune the previous move.
  if (   !PvNode
      &&  depth >= 5 * ONE_PLY
      &&  abs(beta) < VALUE_MATE_IN_MAX_PLY)
  {
    Value rbeta = min(beta + 216 - 48 * improving, VALUE_INFINITE);
    Depth rdepth = depth - 4 * ONE_PLY;

    assert(rdepth >= ONE_PLY);

    mp_init_pc(pos, ttMove, rbeta - ss->staticEval);

    int probCutCount = 3;
    while ((move = next_move(pos, 0)) && probCutCount)
      if (is_legal(pos, move)) {
        probCutCount--;
        ss->currentMove = move;
        ss->history = &(*pos->counterMoveHistory)[moved_piece(move)][to_sq(move)];
        givesCheck = gives_check(pos, ss, move);
        do_move(pos, move, givesCheck);

        // Perform a preliminary qsearch to verify that the move holds
        value =   givesCheck
               ? -qsearch_NonPV_true(pos, ss+1, -rbeta, DEPTH_ZERO)
               : -qsearch_NonPV_false(pos, ss+1, -rbeta, DEPTH_ZERO);

        // If the qsearch holds perform the regular search
        if (value >= rbeta)
          value = -search_NonPV(pos, ss+1, -rbeta, rdepth, !cutNode);

        undo_move(pos, move);
        if (value >= rbeta)
          return value;
      }
  }

  // Step 11. Internal iterative deepening
  if (    depth >= 8 * ONE_PLY
      && !ttMove)
>>>>>>> a8b97d86
  {
    Depth d = (3 * depth / (4 * ONE_PLY) - 2) * ONE_PLY;
    if (PvNode)
      search_PV(pos, ss, alpha, beta, d);
    else
      search_NonPV(pos, ss, alpha, d, cutNode);

    tte = tt_probe(posKey, &ttHit);
    // ttValue = ttHit ? value_from_tt(tte_value(tte), ss->ply) : VALUE_NONE;
    ttMove = ttHit ? tte_move(tte) : 0;
  }

moves_loop: // When in check search starts from here.
  ;  // Avoid a compiler warning. A label must be followed by a statement.
  mp_init(pos, ttMove, depth);
  value = bestValue; // Workaround a bogus 'uninitialized' warning under gcc

<<<<<<< HEAD
  singularExtensionNode =   !rootNode
                         &&  depth >= 8 * ONE_PLY
                         &&  ttMove
                         && !excludedMove // No recursive singular search
                         && (tte_bound(tte) & BOUND_LOWER)
                         &&  tte_depth(tte) >= depth - 3 * ONE_PLY;
=======
>>>>>>> a8b97d86
  skipQuiets = 0;

  // Step 12. Loop through moves
  // Loop through all pseudo-legal moves until no moves remain or a beta
  // cutoff occurs
  while ((move = next_move(pos, skipQuiets))) {
    assert(move_is_ok(move));

    if (move == excludedMove)
      continue;

    // At root obey the "searchmoves" option and skip moves not listed
    // inRoot Move List. As a consequence any illegal move is also skipped.
    // In MultiPV mode we also skip PV moves which have been already
    // searched.
    if (rootNode) {
      int idx;
      for (idx = pos->PVIdx; idx < pos->PVLast; idx++)
        if (pos->rootMoves->move[idx].pv[0] == move)
          break;
      if (idx == pos->PVLast)
        continue;
    }

    ss->moveCount = ++moveCount;

    if (rootNode && pos->threadIdx == 0 && time_elapsed() > 3000) {
      char buf[16];
      printf("info depth %d currmove %s currmovenumber %d\n",
             depth / ONE_PLY,
             uci_move(buf, move, is_chess960()),
             moveCount + pos->PVIdx);
      fflush(stdout);
    }

    if (PvNode)
      (ss+1)->pv = NULL;

    extension = DEPTH_ZERO;
    captureOrPromotion = is_capture_or_promotion(pos, move);
    movedPiece = moved_piece(move);

    givesCheck = gives_check(pos, ss, move);

<<<<<<< HEAD
    // Step 12. Singular and Gives Check Extensions
=======
    moveCountPruning = depth < 16 * ONE_PLY
                && moveCount >= FutilityMoveCounts[improving][depth / ONE_PLY];

    // Step 13. Singular and Gives Check Extensions
>>>>>>> a8b97d86

    // Singular extension search. If all moves but one fail low on a search
    // of (alpha-s, beta-s), and just one fails high on (alpha, beta), then
    // that move is singular and should be extended. To verify this we do a
    // reduced search on all the other moves but the ttMove and if the
    // result is lower than ttValue minus a margin then we extend the ttMove.
    if (    depth >= 8 * ONE_PLY
        &&  move == ttMove
        && !rootNode
        && !excludedMove // No recursive singular search
        &&  ttValue != VALUE_NONE
        && (tte_bound(tte) & BOUND_LOWER)
        &&  tte_depth(tte) >= depth - 3 * ONE_PLY
        &&  is_legal(pos, move))
    {
      Value rBeta = max(ttValue - 2 * depth / ONE_PLY, -VALUE_MATE);
//      Value rBeta = min(max(ttValue - 2 * depth / ONE_PLY, -VALUE_MATE), VALUE_KNOWN_WIN);
      Depth d = (depth / (2 * ONE_PLY)) * ONE_PLY;
      ss->excludedMove = move;
      Move cm = ss->countermove;
      Move k1 = ss->mpKillers[0], k2 = ss->mpKillers[1];
      value = search_NonPV(pos, ss, rBeta - 1, d, cutNode);
      ss->excludedMove = 0;

      if (value < rBeta)
        extension = ONE_PLY;

      // The call to search_NonPV with the same value of ss messed up our
      // move picker data. So we fix it.
      mp_init(pos, ttMove, depth);
      ss->stage++;
      ss->countermove = cm; // pedantic
      ss->mpKillers[0] = k1; ss->mpKillers[1] = k2;
    }
    else if (    givesCheck
             &&  see_test(pos, move, 0))
      extension = ONE_PLY;

    // Calculate new depth for this move
    newDepth = depth - ONE_PLY + extension;

<<<<<<< HEAD
=======
    // Step 14. Pruning at shallow depth
    if (  !rootNode
        && pos_non_pawn_material(pos_stm())
        && bestValue > VALUE_MATED_IN_MAX_PLY)
    {
      if (   !captureOrPromotion
          && !givesCheck
          && (  !advanced_pawn_push(pos, move)
              || pos_non_pawn_material(WHITE) + pos_non_pawn_material(BLACK) >= 5000))
      {
        // Move count based pruning
        if (moveCountPruning) {
          skipQuiets = 1;
          continue;
        }

        // Reduced depth of the next LMR search
        int lmrDepth = max(newDepth - reduction(improving, depth, moveCount, NT), DEPTH_ZERO) / ONE_PLY;

        // Countermoves based pruning
        if (   lmrDepth < 3
            && (*cmh )[movedPiece][to_sq(move)] < CounterMovePruneThreshold
            && (*fmh )[movedPiece][to_sq(move)] < CounterMovePruneThreshold)
          continue;

        // Futility pruning: parent node
        if (   lmrDepth < 7
            && !inCheck
            && ss->staticEval + 256 + 200 * lmrDepth <= alpha)
          continue;

        // Prune moves with negative SEE at low depths and below a decreasing
        // threshold at higher depths.
        if (   lmrDepth < 8
            && !extension
            && !see_test(pos, move, -35 * lmrDepth * lmrDepth))
          continue;
      }
//      else if (   depth < 7 * ONE_PLY && ss->stage != ST_GOOD_CAPTURES
//               && !see_test(pos, move, -35 * depth / ONE_PLY * depth / ONE_PLY))
      else if (    depth < 7 * ONE_PLY
               && !extension
               && !see_test(pos, move, -CapturePruneMargin[depth / ONE_PLY]))
        continue;
    }

>>>>>>> a8b97d86
    // Speculative prefetch as early as possible
    prefetch(tt_first_entry(key_after(pos, move)));

    // Check for legality just before making the move
    if (!rootNode && !is_legal(pos, move)) {
      ss->moveCount = --moveCount;
      continue;
    }

    // Update the current move (this must be done after singular extension
    // search)
    ss->currentMove = move;
    ss->history = &(*pos->counterMoveHistory)[movedPiece][to_sq(move)];

    // Step 15. Make the move.
    do_move(pos, move, givesCheck);
    // HACK: Fix bench after introduction of 2-fold MultiPV bug
    if (rootNode) pos->st[-1].key ^= pos->rootKeyFlip;

<<<<<<< HEAD
    // Step 16. Full depth search.
    if (!PvNode || moveCount > 1)
        value =  newDepth <   ONE_PLY
=======
    // Step 16. Reduced depth search (LMR). If the move fails high it will be
    // re-searched at full depth.
    if (    depth >= 3 * ONE_PLY
        &&  moveCount > 1
        && (!captureOrPromotion || moveCountPruning))
    {
      Depth r = reduction(improving, depth, moveCount, NT);

      if (captureOrPromotion) {
        // Increase reduction depending on opponent's stat score
        if (  (ss-1)->statScore >= 0
            && (*pos->captureHistory)[movedPiece][to_sq(move)][type_of_p(captured_piece())] < 0)
          r += ONE_PLY;

        r -= r ? ONE_PLY : DEPTH_ZERO;
      } else {
        // Decrease reduction if opponent's move count is high
        if ((ss-1)->moveCount > 15)
          r -= ONE_PLY;

        // Decrease reduction for exact PV nodes
        if (pvExact)
          r -= ONE_PLY;

        // Increase reduction if ttMove is a capture
        if (ttCapture)
          r += ONE_PLY;

        // Increase reduction for cut nodes
        if (cutNode)
          r += 2 * ONE_PLY;

        // Decrease reduction for moves that escape a capture. Filter out
        // castling moves, because they are coded as "king captures rook" and
        // hence break make_move(). Also use see() instead of see_sign(),
        // because the destination square is empty.
        else if (   type_of_m(move) == NORMAL
                 && !see_test(pos, make_move(to_sq(move), from_sq(move)), 0))
          r -= 2 * ONE_PLY;

        ss->statScore =  (*cmh )[movedPiece][to_sq(move)]
                       + (*fmh )[movedPiece][to_sq(move)]
                       + (*fmh2)[movedPiece][to_sq(move)]
                       + (*pos->history)[pos_stm() ^ 1][from_to(move)]
                       - 4000; // Correction factor.

        // Decrease/increase reduction by comparing with opponent's stat score.
        if (ss->statScore >= 0 && (ss-1)->statScore < 0)
          r -= ONE_PLY;

        else if ((ss-1)->statScore >= 0 && ss->statScore < 0)
          r += ONE_PLY;

        // Decrease/increase reduction for moves with a good/bad history.
        r = max(DEPTH_ZERO, (r / ONE_PLY - ss->statScore / 20000) * ONE_PLY);
      }

      Depth d = max(newDepth - r, ONE_PLY);

      value = -search_NonPV(pos, ss+1, -(alpha+1), d, 1);

      doFullDepthSearch = (value > alpha && d != newDepth);

    } else
      doFullDepthSearch = !PvNode || moveCount > 1;

    // Step 17. Full depth search when LMR is skipped or fails high.
    if (doFullDepthSearch)
        value =  newDepth < ONE_PLY
>>>>>>> a8b97d86
               ?   givesCheck
                 ? -qsearch_NonPV_true(pos, ss+1, -(alpha+1), DEPTH_ZERO)
                 : -qsearch_NonPV_false(pos, ss+1, -(alpha+1), DEPTH_ZERO)
               : -search_NonPV(pos, ss+1, -(alpha+1), newDepth, !cutNode);

    // For PV nodes only, do a full PV search on the first move or after a fail
    // high (in the latter case search only if value < beta), otherwise let the
    // parent node fail low with value <= alpha and try another move.
    if (PvNode
        && (moveCount == 1 || (value > alpha && (rootNode || value < beta))))
    {
      (ss+1)->pv = pv;
      (ss+1)->pv[0] = 0;

      value =  newDepth < ONE_PLY
             ?   givesCheck
               ? -qsearch_PV_true(pos, ss+1, -beta, -alpha, DEPTH_ZERO)
               : -qsearch_PV_false(pos, ss+1, -beta, -alpha, DEPTH_ZERO)
             : -search_PV(pos, ss+1, -beta, -alpha, newDepth);
    }

    // Step 18. Undo move
    // HACK: Fix bench after introduction of 2-fold MultiPV bug
    if (rootNode) pos->st[-1].key ^= pos->rootKeyFlip;
    undo_move(pos, move);

    assert(value > -VALUE_INFINITE && value < VALUE_INFINITE);

    // Step 19. Check for a new best move
    // Finished searching the move. If a stop occurred, the return value of
    // the search cannot be trusted, and we return immediately without
    // updating best move, PV and TT.
    if (load_rlx(Signals.stop))
      return 0;

    if (rootNode) {
      RootMove *rm = NULL;
      for (int idx = 0; idx < pos->rootMoves->size; idx++)
        if (pos->rootMoves->move[idx].pv[0] == move) {
          rm = &pos->rootMoves->move[idx];
          break;
        }

      // PV move or new best move ?
      if (moveCount == 1 || value > alpha) {
        rm->score = value;
        rm->selDepth = pos->selDepth;
        rm->pvSize = 1;

        assert((ss+1)->pv);

        for (Move *m = (ss+1)->pv; *m; ++m)
          rm->pv[rm->pvSize++] = *m;

        // We record how often the best move has been changed in each
        // iteration. This information is used for time management: When
        // the best move changes frequently, we allocate some more time.
        if (moveCount > 1 && pos->threadIdx == 0)
          mainThread.bestMoveChanges++;
      } else
        // All other moves but the PV are set to the lowest value: this is
        // not a problem when sorting because the sort is stable and the
        // move position in the list is preserved - just the PV is pushed up.
        rm->score = -VALUE_INFINITE;
    }

    if (value > bestValue) {
      bestValue = value;

      if (value > alpha) {
        bestMove = move;

        if (PvNode && !rootNode) // Update pv even in fail-high case
          update_pv(ss->pv, move, (ss+1)->pv);

        if (PvNode && value < beta) // Update alpha! Always alpha < beta
          alpha = value;
        else {
          assert(value >= beta); // Fail high
          ss->statScore = 0;
          break;
        }
      }
    }

    if (!captureOrPromotion && move != bestMove && quietCount < 64)
      quietsSearched[quietCount++] = move;
    else if (captureOrPromotion && move != bestMove && captureCount < 32)
      capturesSearched[captureCount++] = move;
  }

  // The following condition would detect a stop only after move loop has
  // been completed. But in this case bestValue is valid because we have
  // fully searched our subtree, and we can anyhow save the result in TT.
  /*
  if (Signals.stop)
    return VALUE_DRAW;
  */

  // Step 20. Check for mate and stalemate
  // All legal moves have been searched and if there are no legal moves,
  // it must be a mate or a stalemate. If we are in a singular extension
  // search then return a fail low score.
  if (!moveCount)
    bestValue = excludedMove ? alpha
               :     inCheck ? mated_in(ss->ply) : VALUE_DRAW;
  else if (bestMove) {
    // Quiet best move: update move sorting heuristics.
    if (!is_capture_or_promotion(pos, bestMove))
      update_stats(pos, ss, bestMove, quietsSearched, quietCount,
                   stat_bonus(depth));
    else
      update_capture_stats(pos, bestMove, capturesSearched, captureCount,
                           stat_bonus(depth));

    // Extra penalty for a quiet TT move in previous ply when it gets refuted.
    if ((ss-1)->moveCount == 1 && !captured_piece())
      update_cm_stats(ss-1, piece_on(prevSq), prevSq,
                      -stat_bonus(depth + ONE_PLY));
  }
  // Bonus for prior countermove that caused the fail low.
  else if (   (depth >= 3 * ONE_PLY || PvNode)
           && !captured_piece()
           && move_is_ok((ss-1)->currentMove))
    update_cm_stats(ss-1, piece_on(prevSq), prevSq, stat_bonus(depth));

  if (PvNode && bestValue > maxValue)
     bestValue = maxValue;

  if (!excludedMove)
    tte_save(tte, posKey, value_to_tt(bestValue, ss->ply),
             bestValue >= beta ? BOUND_LOWER :
             PvNode && bestMove ? BOUND_EXACT : BOUND_UPPER,
             depth, bestMove, ss->staticEval, tt_generation());

  assert(bestValue > -VALUE_INFINITE && bestValue < VALUE_INFINITE);

  return bestValue;
}

#undef PvNode
#undef name_NT
#ifdef cutNode
#undef cutNode
#endif
#ifdef beta
#undef beta
#endif
<|MERGE_RESOLUTION|>--- conflicted
+++ resolved
@@ -27,14 +27,8 @@
   Move ttMove, move, excludedMove, bestMove;
   Depth extension, newDepth;
   Value bestValue, value, ttValue, eval, maxValue;
-<<<<<<< HEAD
-  int ttHit, inCheck, givesCheck, singularExtensionNode;
+  int ttHit, inCheck, givesCheck;
   int captureOrPromotion, skipQuiets;
-=======
-  int ttHit, inCheck, givesCheck, improving;
-  int captureOrPromotion, doFullDepthSearch, moveCountPruning, skipQuiets;
-  int ttCapture, pvExact;
->>>>>>> a8b97d86
   Piece movedPiece;
   int moveCount, captureCount, quietCount;
 
@@ -205,7 +199,6 @@
   // Step 6. Static evaluation of the position
   if (inCheck) {
     ss->staticEval = VALUE_NONE;
-    improving = 0;
     goto moves_loop; // Skip early pruning when in check
   } else if (ttHit) {
     // Never assume anything on values stored in TT
@@ -225,135 +218,9 @@
              ss->staticEval, tt_generation());
   }
 
-<<<<<<< HEAD
-  if (ss->skipEarlyPruning || !pos_non_pawn_material(pos_stm()))
-    goto moves_loop;
-
-  // Step 10. Internal iterative deepening (skipped when in check)
-  if (    depth >= 6 * ONE_PLY
-      && !ttMove
-      && (PvNode || ss->staticEval + 256 >= beta))
-=======
-  // Step 7. Razoring
-  if (   !PvNode
-      && depth <= ONE_PLY)
-  {
-    if (eval + RazorMargin1 <= alpha)
-      return qsearch_NonPV_false(pos, ss, alpha, DEPTH_ZERO);
-  }
-  else if (   !PvNode
-           && depth <= 2 * ONE_PLY
-           && eval + RazorMargin2 <= alpha)
-  {
-    Value ralpha = alpha - RazorMargin2;
-    Value v = qsearch_NonPV_false(pos, ss, ralpha, DEPTH_ZERO);
-    if (v <= ralpha)
-      return v;
-  }
-
-  improving =   ss->staticEval >= (ss-2)->staticEval
-             || (ss-2)->staticEval == VALUE_NONE;
-
-  // Step 8. Futility pruning: child node
-  if (   !rootNode
-      &&  depth < 7 * ONE_PLY
-      &&  eval - futility_margin(depth, improving) >= beta
-      &&  eval < VALUE_KNOWN_WIN)  // Do not return unproven wins
-    return eval; // - futility_margin(depth); (do not do the right thing)
-
-  // Step 9. Null move search with verification search (is omitted in PV nodes)
-  if (   !PvNode
-      && (ss-1)->currentMove != MOVE_NULL
-      && (ss-1)->statScore < 22500
-      && eval >= beta
-      && ss->staticEval >= beta - 36 * depth / ONE_PLY + 225
-      && !excludedMove
-      && pos_non_pawn_material(pos_stm())
-      && (ss->ply >= pos->nmpPly || ss->ply % 2 != pos->nmpOdd))
-  {
-    assert(eval - beta >= 0);
-
-    // Null move dynamic reduction based on depth and value
-    Depth R = ((823 + 67 * depth / ONE_PLY) / 256 + min((eval - beta) / PawnValueMg, 3)) * ONE_PLY;
-
-    ss->currentMove = MOVE_NULL;
-    ss->history = &(*pos->counterMoveHistory)[0][0];
-
-    do_null_move(pos);
-    ss->endMoves = (ss-1)->endMoves;
-    Value nullValue =   depth-R < ONE_PLY
-                     ? -qsearch_NonPV_false(pos, ss+1, -beta, DEPTH_ZERO)
-                     : - search_NonPV(pos, ss+1, -beta, depth-R, !cutNode);
-    undo_null_move(pos);
-
-    if (nullValue >= beta) {
-      // Do not return unproven mate scores
-      if (nullValue >= VALUE_MATE_IN_MAX_PLY)
-        nullValue = beta;
-
-      if (   (depth < 12 * ONE_PLY || pos->nmpPly)
-          && abs(beta) < VALUE_KNOWN_WIN)
-        return nullValue;
-
-      // Do verification search at high depths
-      // Disable null move pruning for side to move for the first part of
-      // the remaining search tree
-      pos->nmpPly = ss->ply + 3 * (depth-R) / (4 * ONE_PLY);
-      pos->nmpOdd = ss->ply & 1;
-
-      Value v =  depth-R < ONE_PLY
-               ? qsearch_NonPV_false(pos, ss, beta-1, DEPTH_ZERO)
-               : search_NonPV(pos, ss, beta-1, depth-R, 0);
-
-      pos->nmpOdd = pos->nmpPly = 0;
-
-      if (v >= beta)
-        return nullValue;
-    }
-  }
-
-  // Step 10. ProbCut
-  // If we have a good enough capture and a reduced search returns a value
-  // much above beta, we can (almost) safely prune the previous move.
-  if (   !PvNode
-      &&  depth >= 5 * ONE_PLY
-      &&  abs(beta) < VALUE_MATE_IN_MAX_PLY)
-  {
-    Value rbeta = min(beta + 216 - 48 * improving, VALUE_INFINITE);
-    Depth rdepth = depth - 4 * ONE_PLY;
-
-    assert(rdepth >= ONE_PLY);
-
-    mp_init_pc(pos, ttMove, rbeta - ss->staticEval);
-
-    int probCutCount = 3;
-    while ((move = next_move(pos, 0)) && probCutCount)
-      if (is_legal(pos, move)) {
-        probCutCount--;
-        ss->currentMove = move;
-        ss->history = &(*pos->counterMoveHistory)[moved_piece(move)][to_sq(move)];
-        givesCheck = gives_check(pos, ss, move);
-        do_move(pos, move, givesCheck);
-
-        // Perform a preliminary qsearch to verify that the move holds
-        value =   givesCheck
-               ? -qsearch_NonPV_true(pos, ss+1, -rbeta, DEPTH_ZERO)
-               : -qsearch_NonPV_false(pos, ss+1, -rbeta, DEPTH_ZERO);
-
-        // If the qsearch holds perform the regular search
-        if (value >= rbeta)
-          value = -search_NonPV(pos, ss+1, -rbeta, rdepth, !cutNode);
-
-        undo_move(pos, move);
-        if (value >= rbeta)
-          return value;
-      }
-  }
-
   // Step 11. Internal iterative deepening
   if (    depth >= 8 * ONE_PLY
       && !ttMove)
->>>>>>> a8b97d86
   {
     Depth d = (3 * depth / (4 * ONE_PLY) - 2) * ONE_PLY;
     if (PvNode)
@@ -371,15 +238,6 @@
   mp_init(pos, ttMove, depth);
   value = bestValue; // Workaround a bogus 'uninitialized' warning under gcc
 
-<<<<<<< HEAD
-  singularExtensionNode =   !rootNode
-                         &&  depth >= 8 * ONE_PLY
-                         &&  ttMove
-                         && !excludedMove // No recursive singular search
-                         && (tte_bound(tte) & BOUND_LOWER)
-                         &&  tte_depth(tte) >= depth - 3 * ONE_PLY;
-=======
->>>>>>> a8b97d86
   skipQuiets = 0;
 
   // Step 12. Loop through moves
@@ -424,14 +282,7 @@
 
     givesCheck = gives_check(pos, ss, move);
 
-<<<<<<< HEAD
-    // Step 12. Singular and Gives Check Extensions
-=======
-    moveCountPruning = depth < 16 * ONE_PLY
-                && moveCount >= FutilityMoveCounts[improving][depth / ONE_PLY];
-
     // Step 13. Singular and Gives Check Extensions
->>>>>>> a8b97d86
 
     // Singular extension search. If all moves but one fail low on a search
     // of (alpha-s, beta-s), and just one fails high on (alpha, beta), then
@@ -473,55 +324,6 @@
     // Calculate new depth for this move
     newDepth = depth - ONE_PLY + extension;
 
-<<<<<<< HEAD
-=======
-    // Step 14. Pruning at shallow depth
-    if (  !rootNode
-        && pos_non_pawn_material(pos_stm())
-        && bestValue > VALUE_MATED_IN_MAX_PLY)
-    {
-      if (   !captureOrPromotion
-          && !givesCheck
-          && (  !advanced_pawn_push(pos, move)
-              || pos_non_pawn_material(WHITE) + pos_non_pawn_material(BLACK) >= 5000))
-      {
-        // Move count based pruning
-        if (moveCountPruning) {
-          skipQuiets = 1;
-          continue;
-        }
-
-        // Reduced depth of the next LMR search
-        int lmrDepth = max(newDepth - reduction(improving, depth, moveCount, NT), DEPTH_ZERO) / ONE_PLY;
-
-        // Countermoves based pruning
-        if (   lmrDepth < 3
-            && (*cmh )[movedPiece][to_sq(move)] < CounterMovePruneThreshold
-            && (*fmh )[movedPiece][to_sq(move)] < CounterMovePruneThreshold)
-          continue;
-
-        // Futility pruning: parent node
-        if (   lmrDepth < 7
-            && !inCheck
-            && ss->staticEval + 256 + 200 * lmrDepth <= alpha)
-          continue;
-
-        // Prune moves with negative SEE at low depths and below a decreasing
-        // threshold at higher depths.
-        if (   lmrDepth < 8
-            && !extension
-            && !see_test(pos, move, -35 * lmrDepth * lmrDepth))
-          continue;
-      }
-//      else if (   depth < 7 * ONE_PLY && ss->stage != ST_GOOD_CAPTURES
-//               && !see_test(pos, move, -35 * depth / ONE_PLY * depth / ONE_PLY))
-      else if (    depth < 7 * ONE_PLY
-               && !extension
-               && !see_test(pos, move, -CapturePruneMargin[depth / ONE_PLY]))
-        continue;
-    }
-
->>>>>>> a8b97d86
     // Speculative prefetch as early as possible
     prefetch(tt_first_entry(key_after(pos, move)));
 
@@ -541,81 +343,9 @@
     // HACK: Fix bench after introduction of 2-fold MultiPV bug
     if (rootNode) pos->st[-1].key ^= pos->rootKeyFlip;
 
-<<<<<<< HEAD
-    // Step 16. Full depth search.
+    // Step 17. Full depth search.
     if (!PvNode || moveCount > 1)
         value =  newDepth <   ONE_PLY
-=======
-    // Step 16. Reduced depth search (LMR). If the move fails high it will be
-    // re-searched at full depth.
-    if (    depth >= 3 * ONE_PLY
-        &&  moveCount > 1
-        && (!captureOrPromotion || moveCountPruning))
-    {
-      Depth r = reduction(improving, depth, moveCount, NT);
-
-      if (captureOrPromotion) {
-        // Increase reduction depending on opponent's stat score
-        if (  (ss-1)->statScore >= 0
-            && (*pos->captureHistory)[movedPiece][to_sq(move)][type_of_p(captured_piece())] < 0)
-          r += ONE_PLY;
-
-        r -= r ? ONE_PLY : DEPTH_ZERO;
-      } else {
-        // Decrease reduction if opponent's move count is high
-        if ((ss-1)->moveCount > 15)
-          r -= ONE_PLY;
-
-        // Decrease reduction for exact PV nodes
-        if (pvExact)
-          r -= ONE_PLY;
-
-        // Increase reduction if ttMove is a capture
-        if (ttCapture)
-          r += ONE_PLY;
-
-        // Increase reduction for cut nodes
-        if (cutNode)
-          r += 2 * ONE_PLY;
-
-        // Decrease reduction for moves that escape a capture. Filter out
-        // castling moves, because they are coded as "king captures rook" and
-        // hence break make_move(). Also use see() instead of see_sign(),
-        // because the destination square is empty.
-        else if (   type_of_m(move) == NORMAL
-                 && !see_test(pos, make_move(to_sq(move), from_sq(move)), 0))
-          r -= 2 * ONE_PLY;
-
-        ss->statScore =  (*cmh )[movedPiece][to_sq(move)]
-                       + (*fmh )[movedPiece][to_sq(move)]
-                       + (*fmh2)[movedPiece][to_sq(move)]
-                       + (*pos->history)[pos_stm() ^ 1][from_to(move)]
-                       - 4000; // Correction factor.
-
-        // Decrease/increase reduction by comparing with opponent's stat score.
-        if (ss->statScore >= 0 && (ss-1)->statScore < 0)
-          r -= ONE_PLY;
-
-        else if ((ss-1)->statScore >= 0 && ss->statScore < 0)
-          r += ONE_PLY;
-
-        // Decrease/increase reduction for moves with a good/bad history.
-        r = max(DEPTH_ZERO, (r / ONE_PLY - ss->statScore / 20000) * ONE_PLY);
-      }
-
-      Depth d = max(newDepth - r, ONE_PLY);
-
-      value = -search_NonPV(pos, ss+1, -(alpha+1), d, 1);
-
-      doFullDepthSearch = (value > alpha && d != newDepth);
-
-    } else
-      doFullDepthSearch = !PvNode || moveCount > 1;
-
-    // Step 17. Full depth search when LMR is skipped or fails high.
-    if (doFullDepthSearch)
-        value =  newDepth < ONE_PLY
->>>>>>> a8b97d86
                ?   givesCheck
                  ? -qsearch_NonPV_true(pos, ss+1, -(alpha+1), DEPTH_ZERO)
                  : -qsearch_NonPV_false(pos, ss+1, -(alpha+1), DEPTH_ZERO)
@@ -763,4 +493,4 @@
 #endif
 #ifdef beta
 #undef beta
-#endif
+#endif