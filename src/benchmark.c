/*
  Stockfish, a UCI chess playing engine derived from Glaurung 2.1
  Copyright (C) 2004-2008 Tord Romstad (Glaurung author)
  Copyright (C) 2008-2015 Marco Costalba, Joona Kiiski, Tord Romstad
  Copyright (C) 2015-2016 Marco Costalba, Joona Kiiski, Gary Linscott, Tord Romstad

  Stockfish is free software: you can redistribute it and/or modify
  it under the terms of the GNU General Public License as published by
  the Free Software Foundation, either version 3 of the License, or
  (at your option) any later version.

  Stockfish is distributed in the hope that it will be useful,
  but WITHOUT ANY WARRANTY; without even the implied warranty of
  MERCHANTABILITY or FITNESS FOR A PARTICULAR PURPOSE.  See the
  GNU General Public License for more details.

  You should have received a copy of the GNU General Public License
  along with this program.  If not, see <http://www.gnu.org/licenses/>.
*/

#define _GNU_SOURCE
#include <inttypes.h>
#include <stdio.h>
#include <string.h>
#include <stdlib.h>

#include "misc.h"
#include "position.h"
#include "search.h"
#include "settings.h"
#include "thread.h"
#include "tt.h"
#include "uci.h"

static char *Defaults[] = {
  "rnbqkbnr/pppppppp/8/8/8/8/PPPPPPPP/RNBQKBNR w KQkq - 0 1",
  "r3k2r/p1ppqpb1/bn2pnp1/3PN3/1p2P3/2N2Q1p/PPPBBPPP/R3K2R w KQkq - 0 10",
  "8/2p5/3p4/KP5r/1R3p1k/8/4P1P1/8 w - - 0 11",
  "4rrk1/pp1n3p/3q2pQ/2p1pb2/2PP4/2P3N1/P2B2PP/4RRK1 b - - 7 19",
  "rq3rk1/ppp2ppp/1bnpb3/3N2B1/3NP3/7P/PPPQ1PP1/2KR3R w - - 7 14",
  "r1bq1r1k/1pp1n1pp/1p1p4/4p2Q/4Pp2/1BNP4/PPP2PPP/3R1RK1 w - - 2 14",
  "r3r1k1/2p2ppp/p1p1bn2/8/1q2P3/2NPQN2/PPP3PP/R4RK1 b - - 2 15",
  "r1bbk1nr/pp3p1p/2n5/1N4p1/2Np1B2/8/PPP2PPP/2KR1B1R w kq - 0 13",
  "r1bq1rk1/ppp1nppp/4n3/3p3Q/3P4/1BP1B3/PP1N2PP/R4RK1 w - - 1 16",
  "4r1k1/r1q2ppp/ppp2n2/4P3/5Rb1/1N1BQ3/PPP3PP/R5K1 w - - 1 17",
  "2rqkb1r/ppp2p2/2npb1p1/1N1Nn2p/2P1PP2/8/PP2B1PP/R1BQK2R b KQ - 0 11",
  "r1bq1r1k/b1p1npp1/p2p3p/1p6/3PP3/1B2NN2/PP3PPP/R2Q1RK1 w - - 1 16",
  "3r1rk1/p5pp/bpp1pp2/8/q1PP1P2/b3P3/P2NQRPP/1R2B1K1 b - - 6 22",
  "r1q2rk1/2p1bppp/2Pp4/p6b/Q1PNp3/4B3/PP1R1PPP/2K4R w - - 2 18",
  "4k2r/1pb2ppp/1p2p3/1R1p4/3P4/2r1PN2/P4PPP/1R4K1 b - - 3 22",
  "3q2k1/pb3p1p/4pbp1/2r5/PpN2N2/1P2P2P/5PP1/Q2R2K1 b - - 4 26",
  "6k1/6p1/6Pp/ppp5/3pn2P/1P3K2/1PP2P2/3N4 b - - 0 1",
  "3b4/5kp1/1p1p1p1p/pP1PpP1P/P1P1P3/3KN3/8/8 w - - 0 1",
  "2K5/p7/7P/5pR1/8/5k2/r7/8 w - - 0 1",
  "8/6pk/1p6/8/PP3p1p/5P2/4KP1q/3Q4 w - - 0 1",
  "7k/3p2pp/4q3/8/4Q3/5Kp1/P6b/8 w - - 0 1",
  "8/2p5/8/2kPKp1p/2p4P/2P5/3P4/8 w - - 0 1",
  "8/1p3pp1/7p/5P1P/2k3P1/8/2K2P2/8 w - - 0 1",
  "8/pp2r1k1/2p1p3/3pP2p/1P1P1P1P/P5KR/8/8 w - - 0 1",
  "8/3p4/p1bk3p/Pp6/1Kp1PpPp/2P2P1P/2P5/5B2 b - - 0 1",
  "5k2/7R/4P2p/5K2/p1r2P1p/8/8/8 b - - 0 1",
  "6k1/6p1/P6p/r1N5/5p2/7P/1b3PP1/4R1K1 w - - 0 1",
  "1r3k2/4q3/2Pp3b/3Bp3/2Q2p2/1p1P2P1/1P2KP2/3N4 w - - 0 1",
  "6k1/4pp1p/3p2p1/P1pPb3/R7/1r2P1PP/3B1P2/6K1 w - - 0 1",
  "8/3p3B/5p2/5P2/p7/PP5b/k7/6K1 w - - 0 1",

  // 5-man positions
  "8/8/8/8/5kp1/P7/8/1K1N4 w - - 0 1",     // Kc2 - mate
  "8/8/8/5N2/8/p7/8/2NK3k w - - 0 1",      // Na2 - mate
  "8/3k4/8/8/8/4B3/4KB2/2B5 w - - 0 1",    // draw

  // 6-man positions
  "8/8/1P6/5pr1/8/4R3/7k/2K5 w - - 0 1",   // Re5 - mate
  "8/2p4P/8/kr6/6R1/8/8/1K6 w - - 0 1",    // Ka2 - mate
  "8/8/3P3k/8/1p6/8/1P6/1K3n2 b - - 0 1",  // Nd2 - draw

  // 7-man positions
  "8/R7/2q5/8/6k1/8/1P5p/K6R w - - 0 124"  // Draw
};

// benchmark() runs a simple benchmark by letting Stockfish analyze a set
// of positions for a given limit each. There are five parameters: the
// transposition table size, the number of search threads that should
// be used, the limit value spent for each position (optional, default is
// depth 13), an optional file name where to look for positions in FEN
// format (defaults are the positions defined above) and the type of the
// limit value: depth (default), time in millisecs or number of nodes.

void benchmark(Pos *current, char *str)
{
  char *token;
  char **fens;
  size_t num_fens;
  LimitsType limits;

  limits.time[0] = limits.time[1] = limits.inc[0] = limits.inc[1] = 0;
  limits.npmsec = limits.movestogo = limits.depth = limits.movetime = 0;
  limits.mate = limits.infinite = limits.ponder = limits.num_searchmoves = 0;
  limits.nodes = 0;

  int ttSize = 16, threads = 1, limit = 13;
  char *fenFile = NULL, *limitType = "";

  token = strtok(str, " ");
  if (token) {
    ttSize = atoi(token);
    token = strtok(NULL, " ");
    if (token) {
      threads = atoi(token);
      token = strtok(NULL, " ");
      if (token) {
        limit = atoi(token);
        fenFile = strtok(NULL, " ");
        if (fenFile) {
          token = strtok(NULL, " ");
          if (token) limitType = token;
        }
      }
    }
  }

  delayed_settings.tt_size = ttSize;
  delayed_settings.num_threads = threads;
  process_delayed_settings();
  search_clear();

  if (strcmp(limitType, "time") == 0)
    limits.movetime = limit; // movetime is in millisecs
  else if (strcmp(limitType, "nodes") == 0)
    limits.nodes = limit;
  else if (strcmp(limitType, "mate") == 0)
    limits.mate = limit;
  else
    limits.depth = limit;

  if (!fenFile || strcmp(fenFile, "default") == 0) {
    fens = Defaults;
    num_fens = sizeof(Defaults) / sizeof(char *);
  }
  else if (strcmp(fenFile, "current") == 0) {
    fens = malloc(sizeof(char *));
    fens[0] = malloc(128);
    pos_fen(current, fens[0]);
    num_fens = 1;
  }
  else {
    size_t max_fens = 100;
    num_fens = 0;
    FILE *F = fopen(fenFile, "r");
    if (!F) {
      fprintf(stderr, "Unable to open file %s\n", fenFile);
      return;
    }
    fens = malloc(max_fens * sizeof(char *));
    fens[0] = NULL;
    size_t length = 0;
    while (getline(&fens[num_fens], &length, F) > 0) {
      num_fens++;
      if (num_fens == max_fens) {
        max_fens += 100;
        fens = realloc(fens, max_fens * sizeof(char *));
      }
      fens[num_fens] = NULL;
      length = 0;
    }
    fclose(F);
  }

  uint64_t nodes = 0;
  Pos *pos = malloc(sizeof(Pos));
#if 0
  pos.stack = malloc(101 * sizeof(Stack)); // max perft 100
  pos.stack++;
  pos.moveList = malloc(10000 * sizeof(ExtMove));
#endif
  TimePoint elapsed = now();

  for (size_t i = 0; i < num_fens; i++) {
<<<<<<< HEAD
    pos_set(pos, fens[i], option_value(OPT_CHESS960));
=======
    pos_set(&pos, fens[i], option_value(OPT_CHESS960));
    (pos.st-1)->endMoves = pos.moveList;
>>>>>>> 7fffbff3

    fprintf(stderr, "\nPosition: %" FMT_Z "u/%" FMT_Z "u\n", i + 1, num_fens);

    if (strcmp(limitType, "perft") == 0)
      nodes += perft(pos, limits.depth * ONE_PLY);
    else {
      limits.startTime = now();
      threads_start_thinking(pos, &limits);
      thread_wait_for_search_finished(threads_main());
      nodes += threads_nodes_searched();
    }
  }

  elapsed = now() - elapsed + 1; // Ensure positivity to avoid a 'divide by zero'

  dbg_print(); // Just before exiting

  fprintf(stderr, "\n==========================="
                  "\nTotal time (ms) : %" PRIu64
                  "\nNodes searched  : %" PRIu64
                  "\nNodes/second    : %" PRIu64 "\n",
                  elapsed, nodes, 1000 * nodes / elapsed);

  if (fens != Defaults) {
    for (size_t i = 0; i < num_fens; i++)
      free(fens[i]);
    free(fens);
  }
<<<<<<< HEAD
#if 0
  free(pos.stack);
=======
  free(pos.stack - 1);
>>>>>>> 7fffbff3
  free(pos.moveList);
#else
  free(pos);
#endif
}
<|MERGE_RESOLUTION|>--- conflicted
+++ resolved
@@ -176,12 +176,8 @@
   TimePoint elapsed = now();
 
   for (size_t i = 0; i < num_fens; i++) {
-<<<<<<< HEAD
     pos_set(pos, fens[i], option_value(OPT_CHESS960));
-=======
-    pos_set(&pos, fens[i], option_value(OPT_CHESS960));
-    (pos.st-1)->endMoves = pos.moveList;
->>>>>>> 7fffbff3
+    (pos->st-1)->endMoves = pos->moveList;
 
     fprintf(stderr, "\nPosition: %" FMT_Z "u/%" FMT_Z "u\n", i + 1, num_fens);
 
@@ -210,14 +206,5 @@
       free(fens[i]);
     free(fens);
   }
-<<<<<<< HEAD
-#if 0
-  free(pos.stack);
-=======
-  free(pos.stack - 1);
->>>>>>> 7fffbff3
-  free(pos.moveList);
-#else
   free(pos);
-#endif
 }
